from __future__ import print_function
from __future__ import absolute_import
import warnings

warnings.simplefilter('always', DeprecationWarning)
import os, sys
import os.path
from future.standard_library import install_aliases
from past.builtins import basestring
try:
  install_aliases()
except AttributeError:
  if os.path.exists(os.path.join(sys.path[0], "test.py")):
    print("File named `test` is conflicting with python module `test` used by the future library.")

import re
from six import PY3
from .utils.shared_utils import _quoted, _is_list_of_lists, _gen_header, _py_tmp_key, quote, urlopen
from .connection import H2OConnection
from .expr import ExprNode
from .job import H2OJob
from .frame import H2OFrame
from .estimators.estimator_base import H2OEstimator
from .estimators.deeplearning import H2OAutoEncoderEstimator
from .estimators.deeplearning import H2ODeepLearningEstimator
from .estimators.gbm import H2OGradientBoostingEstimator
from .estimators.glm import H2OGeneralizedLinearEstimator
from .estimators.glrm import H2OGeneralizedLowRankEstimator
from .estimators.kmeans import H2OKMeansEstimator
from .estimators.naive_bayes import H2ONaiveBayesEstimator
from .estimators.random_forest import H2ORandomForestEstimator
from .grid.grid_search import H2OGridSearch
from .transforms.decomposition import H2OPCA
from .transforms.decomposition import H2OSVD


def lazy_import(path):
  """Import a single file or collection of files.

  Parameters
  ----------
    path : str
      A path to a data file (remote or local).
  """
  return [_import(p)[0] for p in path] if isinstance(path, (list, tuple)) else _import(path)


def _import(path):
  j = H2OConnection.get_json(url_suffix="ImportFiles", path=path)
  if j['fails']: raise ValueError("ImportFiles of " + path + " failed on " + str(j['fails']))
  return j['destination_frames']


def upload_file(path, destination_frame="", header=(-1,0,1), sep="", col_names=None, col_types=None, na_strings=None):
  """Upload a dataset at the path given from the local machine to the H2O cluster. Does a single-threaded push to H2O.
  Also see import_file. 
  
  Parameters
  ----------
    path : str
      A path specifying the location of the data to upload.

    destination_frame : str, optional
      The unique hex key assigned to the imported file. If none is given, a key will
      automatically be generated.

    header : int, optional
      -1 means the first line is data, 0 means guess, 1 means first line is header.

    sep : str, optional
      The field separator character. Values on each line of the file are separated by
      this character. If sep = "", the parser will automatically detect the separator.

    col_names : list, optional
      A list of column names for the file.

    col_types : list or dict, optional
      A list of types or a dictionary of column names to types to specify whether columns
      should be forced to a certain type upon import parsing. If a list, the types for
      elements that are None will be guessed. The possible types a column may have are
      "unknown" - this will force the column to be parsed as all NA
      "uuid"    - the values in the column must be true UUID or will be parsed as NA
      "string"  - force the column to be parsed as a string
      "numeric" - force the column to be parsed as numeric. H2O will handle the
      compression of the numeric data in the optimal manner.
      "enum"    - force the column to be parsed as a categorical column.
      "time"    - force the column to be parsed as a time column. H2O will attempt to
      parse the following list of date time formats
      date      - "yyyy-MM-dd", "yyyy MM dd", "dd-MMM-yy", "dd MMM yy"
      time      - "HH:mm:ss", "HH:mm:ss:SSS", "HH:mm:ss:SSSnnnnnn", "HH.mm.ss" "HH.mm.ss.SSS",
      "HH.mm.ss.SSSnnnnnn"
      Times can also contain "AM" or "PM".

    na_strings : list or dict, optional
      A list of strings, or a list of lists of strings (one list per column), or a
      dictionary of column names to strings which are to be interpreted as missing values.

  Returns
  -------
    A new H2OFrame instance.

  Examples
  --------
    >>> import h2o as ml
    >>> ml.upload_file(path="/path/to/local/data", destination_frame="my_local_data")
    ...
  """
  return H2OFrame()._upload_parse(path, destination_frame, header, sep, col_names, col_types, na_strings)


def import_file(path=None, destination_frame="", parse=True, header=(-1, 0, 1), sep="",
                col_names=None, col_types=None, na_strings=None):
    """Have H2O import a dataset into memory. The path to the data must be a valid path for
    each node in the H2O cluster. If some node in the H2O cluster cannot see the file, then
    an exception will be thrown by the H2O cluster. Does a parallel/distributed multi-threaded pull 
    of the data. Also see upload_file.

    Parameters
    ----------
      path : str
        A path specifying the location of the data to import.

      destination_frame : str, optional
        The unique hex key assigned to the imported file. If none is given, a key will
        automatically be generated.

      parse : bool, optional
        A logical value indicating whether the file should be parsed after import.

      header : int, optional
        -1 means the first line is data, 0 means guess, 1 means first line is header.

      sep : str, optional
        The field separator character. Values on each line of the file are separated by this
        character. If sep = "", the parser will automatically detect the separator.

      col_names : list, optional
        A list of column names for the file.

      col_types : list or dict, optional
        A list of types or a dictionary of column names to types to specify whether columns
        should be forced to a certain type upon import parsing. If a list, the types for
        elements that are None will be guessed. The possible types a column may have are:
        "unknown" - this will force the column to be parsed as all NA
        "uuid"    - the values in the column must be true UUID or will be parsed as NA
        "string"  - force the column to be parsed as a string
        "numeric" - force the column to be parsed as numeric. H2O will handle the
        compression of the numeric data in the optimal manner.
        "enum"    - force the column to be parsed as a categorical column.
        "time"    - force the column to be parsed as a time column. H2O will attempt to
        parse the following list of date time formats
        date - "yyyy-MM-dd", "yyyy MM dd", "dd-MMM-yy", "dd MMM yy"
        time - "HH:mm:ss", "HH:mm:ss:SSS", "HH:mm:ss:SSSnnnnnn", "HH.mm.ss" "HH.mm.ss.SSS",
        "HH.mm.ss.SSSnnnnnn"
        Times can also contain "AM" or "PM".

      na_strings : list or dict, optional
        A list of strings, or a list of lists of strings (one list per column), or a
        dictionary of column names to strings which are to be interpreted as missing values.

    Returns
    -------
      A new H2OFrame instance.
    """
    if not parse:
      return lazy_import(path)

    return H2OFrame()._import_parse(path, destination_frame, header, sep, col_names,
                                    col_types, na_strings)

def import_sql_table(connection_url, table, username, password, columns=None, optimize=None):
  """Import SQL table to H2OFrame in memory. Assumes that the SQL table is not being updated and is stable.
  Runs multiple SELECT SQL queries concurrently for parallel ingestion. 
  Be sure to start the h2o.jar in the terminal with your downloaded JDBC driver in the classpath: 
    `java -cp <path_to_h2o_jar>:<path_to_jdbc_driver_jar> water.H2OApp`
  Also see h2o.import_sql_select.
  Currently supported SQL databases are MySQL, PostgreSQL, and MariaDB. Support for Oracle 12g and Microsoft SQL Server 
  is forthcoming.
  
  Parameters
  ----------
    connection_url : str
      URL of the SQL database connection as specified by the Java Database Connectivity (JDBC) Driver.
      For example, "jdbc:mysql://localhost:3306/menagerie?&useSSL=false"
      
    table : str
      Name of SQL table
      
    username : str
      Username for SQL server
      
    password : str
      Password for SQL server
      
    columns : list of strings, optional
      A list of column names to import from SQL table. Default is to import all columns.
      
    optimize : bool, optional, default is True
      Optimize import of SQL table for faster imports. Experimental.  
      
  Returns
  -------
    H2OFrame containing data of specified SQL table
  
  Examples
  --------
    >>> conn_url = "jdbc:mysql://172.16.2.178:3306/ingestSQL?&useSSL=false"
    >>> table = "citibike20k"
    >>> username = "root"
    >>> password = "abc123"
    >>> my_citibike_data = h2o.import_sql_table(conn_url, table, username, password)
  """
  if columns is not None: 
    if not isinstance(columns, list): raise ValueError("`columns` must be a list of column names")
    columns = ', '.join(columns)
  p = {}
  p.update({k:v for k,v in locals().items() if k is not "p"})
  p["_rest_version"] = 99
  j = H2OJob(H2OConnection.post_json(url_suffix="ImportSQLTable", **p), "Import SQL Table").poll()
  return get_frame(j.dest_key)

def import_sql_select(connection_url, select_query, username, password, optimize=None):
  """Imports the SQL table that is the result of the specified SQL query to H2OFrame in memory. 
  Creates a temporary SQL table from the specified sql_query.
  Runs multiple SELECT SQL queries on the temporary table concurrently for parallel ingestion, then drops the table. 
  Be sure to start the h2o.jar in the terminal with your downloaded JDBC driver in the classpath: 
    `java -cp <path_to_h2o_jar>:<path_to_jdbc_driver_jar> water.H2OApp`
  Also see h2o.import_sql_table.
  Currently supported SQL databases are MySQL, PostgreSQL, and MariaDB. Support for Oracle 12g and Microsoft SQL Server 
  is forthcoming.
  
  Parameters
  ----------
    connection_url : str
      URL of the SQL database connection as specified by the Java Database Connectivity (JDBC) Driver.
      For example, "jdbc:mysql://localhost:3306/menagerie?&useSSL=false"
      
    select_query : str
      SQL query starting with `SELECT` that returns rows from one or more database tables.
      
    username : str
      Username for SQL server
      
    password : str
      Password for SQL server
      
    optimize : bool, optional, default is True
      Optimize import of SQL table for faster imports. Experimental.  
      
  Returns
  -------
    H2OFrame containing data of specified SQL select query
    
  Examples
  --------
    >>> conn_url = "jdbc:mysql://172.16.2.178:3306/ingestSQL?&useSSL=false"
    >>> select_query = "SELECT bikeid from citibike20k"
    >>> username = "root"
    >>> password = "abc123"
    >>> my_citibike_data = h2o.import_sql_select(conn_url, select_query, username, password)
  """
  p = {}
  p.update({k:v for k,v in locals().items() if k is not "p"})
  p["_rest_version"] = 99
  j = H2OJob(H2OConnection.post_json(url_suffix="ImportSQLTable", **p), "Import SQL Table").poll()
  return get_frame(j.dest_key)

def parse_setup(raw_frames, destination_frame="", header=(-1,0,1), separator="", column_names=None, column_types=None, na_strings=None):
  """During parse setup, the H2O cluster will make several guesses about the attributes of
  the data. This method allows a user to perform corrective measures by updating the
  returning dictionary from this method. This dictionary is then fed into `parse_raw` to
  produce the H2OFrame instance.

  Parameters
  ----------
    raw_frames : H2OFrame
      A collection of imported file frames

    destination_frame : str, optional
      The unique hex key assigned to the imported file. If none is given, a key will
      automatically be generated.

    parse : bool, optional
      A logical value indicating whether the file should be parsed after import.

    header : int, optional
      -1 means the first line is data, 0 means guess, 1 means first line is header.

    sep : str, optional
      The field separator character. Values on each line of the file are separated by this
       character. If sep = "", the parser will automatically detect the separator.

    col_names : list, optional
      A list of column names for the file.

    col_types : list or dict, optional
        A list of types or a dictionary of column names to types to specify whether columns
        should be forced to a certain type upon import parsing. If a list, the types for
        elements that are None will be guessed. The possible types a column may have are:
        "unknown" - this will force the column to be parsed as all NA
        "uuid"    - the values in the column must be true UUID or will be parsed as NA
        "string"  - force the column to be parsed as a string
        "numeric" - force the column to be parsed as numeric. H2O will handle the
        compression of the numeric data in the optimal manner.
        "enum"    - force the column to be parsed as a categorical column.
        "time"    - force the column to be parsed as a time column. H2O will attempt to
        parse the following list of date time formats
        date - "yyyy-MM-dd", "yyyy MM dd", "dd-MMM-yy", "dd MMM yy"
        time - "HH:mm:ss", "HH:mm:ss:SSS", "HH:mm:ss:SSSnnnnnn", "HH.mm.ss" "HH.mm.ss.SSS",
        "HH.mm.ss.SSSnnnnnn"
        Times can also contain "AM" or "PM".

    na_strings : list or dict, optional
      A list of strings, or a list of lists of strings (one list per column), or a
      dictionary of column names to strings which are to be interpreted as missing values.

  Returns
  -------
    A dictionary is returned containing all of the guesses made by the H2O back end.
  """

  # The H2O backend only accepts things that are quoted
  if isinstance(raw_frames, basestring): raw_frames = [raw_frames]

  # temporary dictionary just to pass the following information to the parser: header, separator
  kwargs = {}
  # set header
  if header != (-1,0,1):
    if header not in (-1, 0, 1): raise ValueError("header should be -1, 0, or 1")
    kwargs["check_header"] = header

  # set separator
  if separator:
    if not isinstance(separator, basestring) or len(separator) != 1: raise ValueError("separator should be a single character string")
    kwargs["separator"] = ord(separator)

  j = H2OConnection.post_json(url_suffix="ParseSetup", source_frames=[_quoted(id) for id in raw_frames], **kwargs)
  if j['warnings']:
    for w in j['warnings']:
      warnings.warn(w)
  if destination_frame: j["destination_frame"] = destination_frame.replace("%",".").replace("&",".") # TODO: really should be url encoding...
  if column_names is not None:
    if not isinstance(column_names, list): raise ValueError("col_names should be a list")
    if len(column_names) != len(j["column_types"]): raise ValueError("length of col_names should be equal to the number of columns")
    j["column_names"] = column_names
  if column_types is not None:
    if isinstance(column_types, dict):
      #overwrite dictionary to ordered list of column types. if user didn't specify column type for all names, use type provided by backend
      if j["column_names"] is None:  # no colnames discovered! (C1, C2, ...)
        j["column_names"] = _gen_header(j["number_columns"])
      if not set(column_types.keys()).issubset(set(j["column_names"])): raise ValueError("names specified in col_types is not a subset of the column names")
      idx = 0
      column_types_list = []
      for name in j["column_names"]:
        if name in column_types:
          column_types_list.append(column_types[name])
        else:
          column_types_list.append(j["column_types"][idx])
        idx += 1
      column_types = column_types_list
    elif isinstance(column_types, list):
      if len(column_types) != len(j["column_types"]): raise ValueError("length of col_types should be equal to the number of columns")
      column_types = [column_types[i] if column_types[i] else j["column_types"][i] for i in range(len(column_types))]
    else:  # not dictionary or list
      raise ValueError("col_types should be a list of types or a dictionary of column names to types")
    j["column_types"] = column_types
  if na_strings is not None:
    if isinstance(na_strings, dict):
      #overwrite dictionary to ordered list of lists of na_strings
      if not j["column_names"]: raise ValueError("column names should be specified")
      if not set(na_strings.keys()).issubset(set(j["column_names"])): raise ValueError("names specified in na_strings is not a subset of the column names")
      j["na_strings"] = [[] for _ in range(len(j["column_names"]))]
      for name, na in na_strings.items():
        idx = j["column_names"].index(name)
        if isinstance(na, basestring): na = [na]
        for n in na: j["na_strings"][idx].append(_quoted(n))
    elif _is_list_of_lists(na_strings):
      if len(na_strings) != len(j["column_types"]): raise ValueError("length of na_strings should be equal to the number of columns")
      j["na_strings"] = [[_quoted(na) for na in col] if col is not None else [] for col in na_strings]
    elif isinstance(na_strings, list):
      j["na_strings"] = [[_quoted(na) for na in na_strings]] * len(j["column_types"])
    else:  # not a dictionary or list
      raise ValueError("na_strings should be a list, a list of lists (one list per column), or a dictionary of column "
                       "names to strings which are to be interpreted as missing values")

  #quote column names and column types also when not specified by user
  if j["column_names"]: j["column_names"] = list(map(_quoted, j["column_names"]))
  j["column_types"] = list(map(_quoted, j["column_types"]))
  return j


def parse_raw(setup, id=None, first_line_is_header=(-1,0,1)):
  """Used in conjunction with lazy_import and parse_setup in order to make alterations
  before parsing.

  Parameters
  ----------
    setup : dict
      Result of h2o.parse_setup

    id : str, optional
      An id for the frame.

    first_line_is_header : int, optional
      -1,0,1 if the first line is to be used as the header

  Returns
  -------
    H2OFrame
  """
  if id: setup["destination_frame"] = _quoted(id).replace("%",".").replace("&",".")
  if first_line_is_header != (-1,0,1):
    if first_line_is_header not in (-1, 0, 1): raise ValueError("first_line_is_header should be -1, 0, or 1")
    setup["check_header"] = first_line_is_header
  fr = H2OFrame()
  fr._parse_raw(setup)
  return fr


def assign(data,xid):
  if data.frame_id == xid: ValueError("Desination key must differ input frame")
  data._ex = ExprNode("assign",xid,data)._eval_driver(False)
  data._ex._cache._id = xid
  data._ex._children = None
  return data


def get_model(model_id):
  """Return the specified model

  Parameters
  ----------
    model_id : str
      The model identification in h2o

  Returns
  -------
    Subclass of H2OEstimator
  """
  model_json = H2OConnection.get_json("Models/"+model_id)["models"][0]
  algo = model_json["algo"]
  if   algo == "svd":          m = H2OSVD()
  elif algo == "pca":          m = H2OPCA()
  elif algo == "drf":          m = H2ORandomForestEstimator()
  elif algo == "naivebayes":   m = H2ONaiveBayesEstimator()
  elif algo == "kmeans":       m = H2OKMeansEstimator()
  elif algo == "glrm":         m = H2OGeneralizedLowRankEstimator()
  elif algo == "glm":          m = H2OGeneralizedLinearEstimator()
  elif algo == "gbm":          m = H2OGradientBoostingEstimator()
  elif algo == "deeplearning" and model_json["output"]["model_category"]=="AutoEncoder": m = H2OAutoEncoderEstimator()
  elif algo == "deeplearning":  m = H2ODeepLearningEstimator()
  else:
    raise ValueError("Unknown algo type: " + algo)
  m._resolve_model(model_id, model_json)
  return m

def get_grid(grid_id):
  """Return the specified grid

  Parameters
  ----------
    grid_id : str
      The grid identification in h2o

  Returns
  -------
    H2OGridSearch instance
  """
  grid_json = H2OConnection.get_json("Grids/"+grid_id, _rest_version=99)
  models = [get_model(key['name']) for key in grid_json['model_ids']]
  #get first model returned in list of models from grid search to get model class (binomial, multinomial, etc)
  first_model_json = H2OConnection.get_json("Models/"+grid_json['model_ids'][0]['name'])['models'][0]
  gs = H2OGridSearch(None, {}, grid_id)
  gs._resolve_grid(grid_id, grid_json, first_model_json)
  gs.models = models
  hyper_params = {param:set() for param in gs.hyper_names}
  for param in gs.hyper_names:
    for model in models:
      hyper_params[param].add(model.full_parameters[param][u'actual_value'][0])
  hyper_params = {str(param):list(vals) for param, vals in hyper_params.items()}
  gs.hyper_params = hyper_params
  gs.model = model.__class__()
  return gs
  

def get_frame(frame_id):
  """Obtain a handle to the frame in H2O with the frame_id key.

  Returns
  -------
    H2OFrame
  """
  return H2OFrame.get_frame(frame_id)


def ou():
  """Where is my baguette!?

  Returns
  -------
    The name of the baguette. oh uhr uhr huhr
  """
  from inspect import stack

  return stack()[2][1]


def no_progress():
  """Disable the progress bar from flushing to stdout. The completed progress bar is
  printed when a job is complete so as to demarcate a log file.
  """
  H2OJob.__PROGRESS_BAR__ = False


def show_progress():
  """Enable the progress bar. (Progress bar is enabled by default)."""
  H2OJob.__PROGRESS_BAR__ = True


def log_and_echo(message):
  """Log a message on the server-side logs
  This is helpful when running several pieces of work one after the other on a single H2O
  cluster and you want to make a notation in the H2O server side log where one piece of
  work ends and the next piece of work begins.

  Sends a message to H2O for logging. Generally used for debugging purposes.

  Parameters
  ----------
    message : str
      A character string with the message to write to the log.

  """
  if message is None: message = ""
  H2OConnection.post_json("LogAndEcho", message=message)


def remove(x):
  """Remove object(s) from H2O.

  Parameters
  ----------
    x : H2OFrame, H2OEstimator, or basestring, or a list/tuple of those things.
      The object(s) or unique id(s) pointing to the object(s) to be removed.
  """
  if not isinstance(x, (list, tuple)): x = (x,)
  for xi in x:
    if xi is None:
      raise ValueError("h2o.remove with no object is not supported, for your protection")
    if isinstance(xi, H2OFrame):
      xi_id = xi._ex._cache._id      # String or None
      if xi_id is None: return       # Lazy frame, never evaluated, nothing in cluster
      rapids("(rm {})".format(xi_id))
      xi._ex = None
    elif isinstance(xi, H2OEstimator):
      H2OConnection.delete("DKV/"+xi.model_id)
      xi._id = None
    elif isinstance(xi, basestring):
      # string may be a Frame key name part of a rapids session... need to call rm thru rapids here
      try:
        rapids("(rm {})".format(xi))
      except:
        H2OConnection.delete("DKV/"+xi)
    else:
      raise ValueError('input to h2o.remove must one of: H2OFrame, H2OEstimator, or basestring')


def remove_all():
  """Remove all objects from H2O."""
  H2OConnection.delete("DKV")


def rapids(expr):
  """Execute a Rapids expression.

  Parameters
  ----------
  expr : str
    The rapids expression (ascii string).

  Returns
  -------
    The JSON response (as a python dictionary) of the Rapids execution
  """
  return ExprNode.rapids(expr)


def ls():
  """List Keys on an H2O Cluster

  Returns
  -------
    A list of keys in the current H2O instance.
  """
  return H2OFrame._expr(expr=ExprNode("ls")).as_data_frame(use_pandas=True)


def frame(frame_id, exclude=""):
  """Retrieve metadata for an id that points to a Frame.

  Parameters
  ----------
  frame_id : str
    A pointer to a Frame in H2O.

  Returns
  -------
    Python dict containing the frame meta-information
  """
  return H2OConnection.get_json("Frames/" + frame_id + exclude)


def frames():
  """Retrieve all the Frames.

  Returns
  -------
    Meta information on the frames
  """
  return H2OConnection.get_json("Frames")


def download_pojo(model,path="", get_jar=True):
  """Download the POJO for this model to the directory specified by path (no trailing
  slash!). If path is "", then dump to screen.

  Parameters
  ----------
    model : H2OModel
      Retrieve this model's scoring POJO.

    path : str
      An absolute path to the directory where POJO should be saved.

    get_jar : bool
      Retrieve the h2o-genmodel.jar also.
  """
  java = H2OConnection.get( "Models.java/"+model.model_id )

  # HACK: munge model._id so that it conforms to Java class name. For example, change K-means to K_means.
  # TODO: clients should extract Java class name from header.
  regex = re.compile("[+\\-* !@#$%^&()={}\\[\\]|;:'\"<>,.?/]")
  pojoname = regex.sub("_",model.model_id)

  filepath = path + "/" + pojoname + ".java"
  print("Filepath: {}".format(filepath))
  if path == "": print(java.text)
  else:
    with open(filepath, 'wb') as f:
      f.write(java.text.encode("utf-8"))
  if get_jar and path!="":
    url = H2OConnection.make_url("h2o-genmodel.jar")
    filename = path + "/" + "h2o-genmodel.jar"
    response = urlopen()(url)
    with open(filename, "wb") as f:
      f.write(response.read())


def download_csv(data, filename):
  """Download an H2O data set to a CSV file on the local disk.

  Warning: Files located on the H2O server may be very large! Make sure you have enough
  hard drive space to accommodate the entire file.

  Parameters
  ----------
    data : H2OFrame
      An H2OFrame object to be downloaded.

    filename : str
      A string indicating the name that the CSV file should be should be saved to.
  """
  if not isinstance(data, H2OFrame):
    raise ValueError
  url = H2OConnection.make_url("DownloadDataset",3) + "?frame_id={}&hex_string=false".format(data.frame_id)
  with open(filename, 'wb') as f:
    f.write(urlopen()(url).read())


def download_all_logs(dirname=".", filename=None):
  """Download H2O Log Files to Disk

  Parameters
  ----------
    dirname : str, optional
      A character string indicating the directory that the log file should be saved in.

    filename : str, optional
      A string indicating the name that the CSV file should be

  Returns
  -------
    Path of logs written.
  """
  url = 'http://{}:{}/3/Logs/download'.format(H2OConnection.ip(),H2OConnection.port())
  opener = urlopen()
  response = opener(url)

  if not os.path.exists(dirname): os.mkdir(dirname)
  if filename == None:
    if PY3: headers = [h[1] for h in response.headers._headers]
    else:   headers = response.headers.headers
    for h in headers:
      if 'filename=' in h:
        filename = h.split("filename=")[1].strip()
        break
  path = os.path.join(dirname,filename)
  response = opener(url).read()

  print("Writing H2O logs to " + path)
  with open(path, 'wb') as f: f.write(response)
  return path


def save_model(model, path="", force=False):
  """Save an H2O Model Object to Disk.

  Parameters
  ----------
    model :  H2OModel
      The model object to save.

    path : str
      A path to save the model at (hdfs, s3, local)

    force : bool
      Overwrite destination directory in case it exists or throw exception if set to false.

  Returns
  -------
    The path of the saved model (string)
  """
  path=os.path.join(os.getcwd() if path=="" else path,model.model_id)
  return H2OConnection.get_json("Models.bin/"+model.model_id,dir=path,force=force,_rest_version=99)["dir"]


def load_model(path):
  """
  Load a saved H2O model from disk.

  Parameters
  ----------
  path : str
    The full path of the H2O Model to be imported.

  Returns
  -------
    H2OEstimator object

  Examples
  --------
    >>> path = h2o.save_mode(my_model,dir=my_path)
    >>> h2o.load_model(path)
  """
  res = H2OConnection.post_json("Models.bin/",dir=path,_rest_version=99)
  return get_model(res['models'][0]['model_id']['name'])


def cluster_status():
  """This is possibly confusing because this can come back without warning,
  but if a user tries to do any remoteSend, they will get a "cloud sick warning"
  Retrieve information on the status of the cluster running H2O.
  """
  cluster_json = H2OConnection.get_json("Cloud?skip_ticks=true")

  print("Version: {0}".format(cluster_json['version']))
  print("Cloud name: {0}".format(cluster_json['cloud_name']))
  print("Cloud size: {0}".format(cluster_json['cloud_size']))
  if cluster_json['locked']: print("Cloud is locked\n")
  else: print("Accepting new members\n")
  if cluster_json['nodes'] == None or len(cluster_json['nodes']) == 0:
    print("No nodes found")
    return

  status = []
  for node in cluster_json['nodes']:
    for k, v in zip(node.keys(),node.values()):
      if k in ["h2o", "healthy", "last_ping", "num_cpus", "sys_load", 
               "mem_value_size", "free_mem", "pojo_mem", "swap_mem",
               "free_disk", "max_disk", "pid", "num_keys", "tcps_active",
               "open_fds", "rpcs_active"]: status.append(k+": {0}".format(v))
    print(', '.join(status))
    print()


def init(ip="localhost", port=54321, start_h2o=True, enable_assertions=True,
         license=None, nthreads=-1, max_mem_size=None, min_mem_size=None, ice_root=None, 
<<<<<<< HEAD
         strict_version_check=True, proxy=None, https=False, insecure=False, username=None,
         password=None, force_connect=False, max_mem_size_GB=None, min_mem_size_GB=None, proxies=None, size=None):
=======
         strict_version_check=True, proxy=None, https=False, insecure=False, username=None, 
         password=None, cluster_name=None, max_mem_size_GB=None, min_mem_size_GB=None, proxies=None, size=None):
>>>>>>> 8a0eef18
  """Initiate an H2O connection to the specified ip and port.

  Parameters
  ----------
  ip : str
    A string representing the hostname or IP address of the server where H2O is running.
  port : int
    A port, default is 54321
  start_h2o : bool
    A boolean dictating whether this module should start the H2O jvm. An attempt is made
    anyways if _connect fails.
  enable_assertions : bool
    If start_h2o, pass `-ea` as a VM option.
  license : str
    If not None, is a path to a license file.
  nthreads : int
    Number of threads in the thread pool. This relates very closely to the number of CPUs used. 
    -1 means use all CPUs on the host. A positive integer specifies the number of CPUs directly. 
    This value is only used when Python starts H2O.
  max_mem_size : int
    Maximum heap size (jvm option Xmx) in gigabytes.
  min_mem_size : int
    Minimum heap size (jvm option Xms) in gigabytes.
  ice_root : str
    A temporary directory (default location is determined by tempfile.mkdtemp()) to hold
    H2O log files.
  strict_version_check : bool 
    Setting this to False is unsupported and should only be done when advised by technical support.
  proxy : dict
    A dictionary with keys 'ftp', 'http', 'https' and values that correspond to a proxy path.
  https : bool
    Set this to True to use https instead of http.
  insecure : bool
    Set this to True to disable SSL certificate checking.
  username : str
    Username to login with.
  password : str
    Password to login with.
<<<<<<< HEAD
  force_connect : bool
    When set to True, a connection to the cluster will attempt to be established regardless of the its health.
=======
  cluster_name : str
    Cluster to login to.
>>>>>>> 8a0eef18
  max_mem_size_GB : DEPRECATED
    Use max_mem_size instead.
  min_mem_size_GB : DEPRECATED
    Use min_mem_size instead.
  proxies : DEPRECATED
    Use proxy instead.
  size : DEPRECATED
    Size is deprecated.

  Examples
  --------
  Using the 'proxy' parameter

  >>> import h2o
  >>> import urllib
  >>> proxy_dict = urllib.getproxies()
  >>> h2o.init(proxy=proxy_dict)
  Starting H2O JVM and connecting: ............... Connection successful!

  """
  H2OConnection(ip=ip, port=port,start_h2o=start_h2o,enable_assertions=enable_assertions,license=license,
                nthreads=nthreads,max_mem_size=max_mem_size,min_mem_size=min_mem_size,ice_root=ice_root,
                strict_version_check=strict_version_check,proxy=proxy,https=https,insecure=insecure,username=username,
<<<<<<< HEAD
                password=password,force_connect=force_connect,max_mem_size_GB=max_mem_size_GB,min_mem_size_GB=min_mem_size_GB,proxies=proxies,size=size)
=======
                password=password,cluster_name=cluster_name,max_mem_size_GB=max_mem_size_GB,min_mem_size_GB=min_mem_size_GB,proxies=proxies,size=size)
>>>>>>> 8a0eef18
  return None


def export_file(frame,path,force=False):
  """Export a given H2OFrame to a path on the machine this python session is currently
  connected to. To view the current session, call h2o.cluster_info().

  Parameters
  ----------
    frame : H2OFrame
      The Frame to save to disk.
    path : str
      The path to the save point on disk.
    force : bool
      Overwrite any preexisting file with the same path
  """
  H2OJob(H2OConnection.get_json("Frames/"+frame.frame_id+"/export/"+path+"/overwrite/"+("true" if force else "false")), "Export File").poll()


def cluster_info():
  """Display the current H2O cluster information.
  """
  H2OConnection._cluster_info()


def shutdown(conn=None, prompt=True):
  """Shut down the specified instance. All data will be lost.
  This method checks if H2O is running at the specified IP address and port,
  and if it is, shuts down that H2O instance.

  Parameters
  ----------
    conn : H2OConnection
      An H2OConnection object containing the IP address and port of the server running H2O.

    prompt : bool
      A logical value indicating whether to prompt the user before shutting down the H2O server.
  """
  if conn is None: conn = H2OConnection.current_connection()
  H2OConnection._shutdown(conn=conn, prompt=prompt)


def create_frame(id = None, rows = 10000, cols = 10, randomize = True, value = 0, real_range = 100,
                 categorical_fraction = 0.2, factors = 100, integer_fraction = 0.2, integer_range = 100,
                 binary_fraction = 0.1, binary_ones_fraction = 0.02, time_fraction = 0, string_fraction = 0,
                 missing_fraction = 0.01, response_factors = 2, has_response = False, seed=None, seed_for_column_types=None):
    """Data Frame Creation in H2O.
    Creates a data frame in H2O with real-valued, categorical, integer,
    and binary columns specified by the user.

    Parameters
    ----------
      id : str
        A string indicating the destination key. If empty, this will be auto-generated
        by H2O.

      rows : int
        The number of rows of data to generate.

      cols : int
        The number of columns of data to generate. Excludes the response column if
        has_response == True.

      randomize : bool
        A logical value indicating whether data values should be randomly generated.
        This must be TRUE if either categorical_fraction or integer_fraction is non-zero.

      value : int
        If randomize == FALSE, then all real-valued entries will be set to this value.

      real_range : float
        The range of randomly generated real values.

      categorical_fraction : float
        The fraction of total columns that are categorical.

      factors : int
        The number of (unique) factor levels in each categorical column.

      integer_fraction : float
        The fraction of total columns that are integer-valued.

      integer_range : list
        The range of randomly generated integer values.

      binary_fraction : float
        The fraction of total columns that are binary-valued.

      binary_ones_fraction : float
        The fraction of values in a binary column that are set to 1.

      time_fraction : float
        The fraction of randomly created date/time columns

      string_fraction : float
        The fraction of randomly created string columns

      missing_fraction : float
        The fraction of total entries in the data frame that are set to NA.

      response_factors : int
        If has_response == TRUE, then this is the number of factor levels in the response
        column.

      has_response : bool
        A logical value indicating whether an additional response column should be
        pre-pended to the final H2O data frame. If set to TRUE, the total number
        of columns will be cols+1.

      seed : int
        A seed used to generate random values when randomize = TRUE.

      seed_for_column_types : int
        A seed used to generate random column types when randomize = TRUE.

    Returns
    -------
      H2OFrame
    """
    parms = {"dest": _py_tmp_key(append=H2OConnection.session_id()) if id is None else id,
         "rows": rows,
         "cols": cols,
         "randomize": randomize,
         "value": value,
         "real_range": real_range,
         "categorical_fraction": categorical_fraction,
         "factors": factors,
         "integer_fraction": integer_fraction,
         "integer_range": integer_range,
         "binary_fraction": binary_fraction,
         "binary_ones_fraction": binary_ones_fraction,
         "time_fraction": time_fraction,
         "string_fraction": string_fraction,
         "missing_fraction": missing_fraction,
         "response_factors": response_factors,
         "has_response": has_response,
         "seed": -1 if seed is None else seed,
         "seed_for_column_types": -1 if seed_for_column_types is None else seed_for_column_types,
         }
    H2OJob(H2OConnection.post_json("CreateFrame", **parms), "Create Frame").poll()
    return get_frame(parms["dest"])



def interaction(data, factors, pairwise, max_factors, min_occurrence, destination_frame=None):
  """
  Categorical Interaction Feature Creation in H2O.
  Creates a frame in H2O with n-th order interaction features between categorical columns, as specified by
  the user.

  Parameters
  ----------
    data : H2OFrame
      the H2OFrame that holds the target categorical columns.

    factors : list
      factors Factor columns (either indices or column names).

    pairwise : bool
      Whether to create pairwise interactions between factors (otherwise create one
      higher-order interaction). Only applicable if there are 3 or more factors.

    max_factors : int
      Max. number of factor levels in pair-wise interaction terms (if enforced, one extra
      catch-all factor will be made)

    min_occurrence : int
      Min. occurrence threshold for factor levels in pair-wise interaction terms

    destination_frame : str
      A string indicating the destination key. If empty, this will be auto-generated by H2O.

  Returns
  -------
    H2OFrame
  """
  factors = [data.names[n] if isinstance(n,int) else n for n in factors]
  parms = {"dest": _py_tmp_key(append=H2OConnection.session_id()) if destination_frame is None else destination_frame,
           "source_frame": data.frame_id,
           "factor_columns": [_quoted(f) for f in factors],
           "pairwise": pairwise,
           "max_factors": max_factors,
           "min_occurrence": min_occurrence,
           }
  H2OJob(H2OConnection.post_json("Interaction", **parms), "Interactions").poll()
  return get_frame(parms["dest"])


def as_list(data, use_pandas=True):
  """Convert an H2O data object into a python-specific object.

  WARNING! This will pull all data local!

  If Pandas is available (and use_pandas is True), then pandas will be used to parse the
  data frame. Otherwise, a list-of-lists populated by character data will be returned (so
  the types of data will all be str).

  Parameters
  ----------
    data : H2OFrame
      An H2O data object.

    use_pandas : bool
      Try to use pandas for reading in the data.

  Returns
  -------
    List of list (Rows x Columns).
  """
  return H2OFrame.as_data_frame(data, use_pandas=use_pandas)


def network_test():
  res = H2OConnection.get_json(url_suffix="NetworkTest")
  res["table"].show()

def set_timezone(tz):
  """Set the Time Zone on the H2O Cloud

  Parameters
  ----------
    tz : str
      The desired timezone.
  """
  ExprNode("setTimeZone", tz)._eager_scalar()

def get_timezone():
  """Get the Time Zone on the H2O Cloud

  Returns
  -------
    The time zone (string)
  """
  return ExprNode("getTimeZone")._eager_scalar()


def list_timezones():
  """Get a list of all the timezones

  Returns
  -------
    The time zones (as an H2OFrame)
  """
  return H2OFrame._expr(expr=ExprNode("listTimeZones"))._frame()


#  ALL DEPRECATED METHODS BELOW #

# the @h2o_deprecated decorator
def h2o_deprecated(newfun=None):
  def o(fun):
    def i(*args, **kwargs):
      print('\n')
      if newfun is None: raise DeprecationWarning("{} is deprecated.".format(fun.__name__))
      warnings.warn("{} is deprecated. Use {}.".format(fun.__name__,newfun.__name__), category=DeprecationWarning, stacklevel=2)
      return newfun(*args, **kwargs)
    return i
  return o

@h2o_deprecated(import_file)
def import_frame():
  """Deprecated for import_file.

  Parameters
  ----------
    path : str
      A path specifying the location of the data to import.

  Returns
  -------
    A new H2OFrame
  """

@h2o_deprecated()
def parse():
  """
  External use of parse is deprecated. parse has been renamed H2OFrame._parse for internal
  use.

  Parameters
  ----------
    setup : dict
      The result of calling parse_setup.

  Returns
  -------
    A new H2OFrame
  """<|MERGE_RESOLUTION|>--- conflicted
+++ resolved
@@ -784,14 +784,9 @@
 
 
 def init(ip="localhost", port=54321, start_h2o=True, enable_assertions=True,
-         license=None, nthreads=-1, max_mem_size=None, min_mem_size=None, ice_root=None, 
-<<<<<<< HEAD
-         strict_version_check=True, proxy=None, https=False, insecure=False, username=None,
-         password=None, force_connect=False, max_mem_size_GB=None, min_mem_size_GB=None, proxies=None, size=None):
-=======
+         license=None, nthreads=-1, max_mem_size=None, min_mem_size=None, ice_root=None,
          strict_version_check=True, proxy=None, https=False, insecure=False, username=None, 
-         password=None, cluster_name=None, max_mem_size_GB=None, min_mem_size_GB=None, proxies=None, size=None):
->>>>>>> 8a0eef18
+         password=None, cluster_name=None, force_connect=False, max_mem_size_GB=None, min_mem_size_GB=None, proxies=None, size=None):
   """Initiate an H2O connection to the specified ip and port.
 
   Parameters
@@ -830,13 +825,10 @@
     Username to login with.
   password : str
     Password to login with.
-<<<<<<< HEAD
-  force_connect : bool
-    When set to True, a connection to the cluster will attempt to be established regardless of the its health.
-=======
   cluster_name : str
     Cluster to login to.
->>>>>>> 8a0eef18
+  force_connect : bool
+    When set to True, a connection to the cluster will attempt to be established regardless of its reported health.
   max_mem_size_GB : DEPRECATED
     Use max_mem_size instead.
   min_mem_size_GB : DEPRECATED
@@ -860,11 +852,7 @@
   H2OConnection(ip=ip, port=port,start_h2o=start_h2o,enable_assertions=enable_assertions,license=license,
                 nthreads=nthreads,max_mem_size=max_mem_size,min_mem_size=min_mem_size,ice_root=ice_root,
                 strict_version_check=strict_version_check,proxy=proxy,https=https,insecure=insecure,username=username,
-<<<<<<< HEAD
-                password=password,force_connect=force_connect,max_mem_size_GB=max_mem_size_GB,min_mem_size_GB=min_mem_size_GB,proxies=proxies,size=size)
-=======
-                password=password,cluster_name=cluster_name,max_mem_size_GB=max_mem_size_GB,min_mem_size_GB=min_mem_size_GB,proxies=proxies,size=size)
->>>>>>> 8a0eef18
+                password=password,cluster_name=cluster_name,force_connect=force_connect,max_mem_size_GB=max_mem_size_GB,min_mem_size_GB=min_mem_size_GB,proxies=proxies,size=size)
   return None
 
 
