--- conflicted
+++ resolved
@@ -18,13 +18,9 @@
 import tabulate
 from connection import H2OConnection
 from job import H2OJob
-<<<<<<< HEAD
-from frame2 import H2OFrame
-=======
 from expr import ExprNode
 from frame import H2OFrame, _py_tmp_key
 from model import H2OBinomialModel,H2OAutoEncoderModel,H2OClusteringModel,H2OMultinomialModel,H2ORegressionModel
->>>>>>> e9a6baf2
 import h2o_model_builder
 
 
@@ -98,13 +94,8 @@
         'chunk_size'    : None,
         'delete_on_done' : True,
         'blocking' : False,
-<<<<<<< HEAD
-  }
-=======
         }
->>>>>>> e9a6baf2
-  if isinstance(first_line_is_header, tuple):
-    first_line_is_header = setup["check_header"]
+  if isinstance(first_line_is_header, tuple): first_line_is_header = setup["check_header"]
 
   if setup["column_names"]:
     setup["column_names"] = [_quoted(name) for name in setup["column_names"]]
@@ -130,6 +121,7 @@
   # Request blocking parse
   j = H2OJob(H2OConnection.post_json(url_suffix="Parse", **p), "Parse").poll()
   return j.jobs
+
 
 def parse_raw(setup, id=None, first_line_is_header=(-1,0,1)):
   """
@@ -187,24 +179,12 @@
 
 
 def get_frame(frame_id):
-<<<<<<< HEAD
-  raise NotImplementedError
-  # if frame_id is None:
-  #   raise ValueError("frame_id must not be None")
-  # res = H2OConnection.get_json("Frames/"+urllib.quote(frame_id))
-  # res = res["frames"][0]
-  # colnames = [v["label"] for v in res["columns"]]
-  # veckeys  = res["vec_ids"]
-  # vecs=H2OVec.new_vecs(zip(colnames, veckeys), res["rows"])
-  # return H2OFrame(vecs=vecs)
-=======
   """
   Obtain a handle to the frame in H2O with the frame_id key.
 
   :return: An H2OFrame
   """
   return H2OFrame.get_frame(frame_id)
->>>>>>> e9a6baf2
 
 """
 Here are some testing utilities for running the pyunit tests in conjunction with run.py.
@@ -380,13 +360,8 @@
   if object is None:
     raise ValueError("remove with no object is not supported, for your protection")
 
-<<<<<<< HEAD
-  if isinstance(object, H2OFrame):
-    H2OConnection.delete("DKV/"+object._id)
-=======
   if isinstance(object, H2OFrame): H2OConnection.delete("DKV/"+object._id)
   if isinstance(object, str):      H2OConnection.delete("DKV/"+object)
->>>>>>> e9a6baf2
 
 def remove_all():
   """
@@ -406,27 +381,13 @@
   rapids("(removeframe '"+key+"')")
   return None
 
-<<<<<<< HEAD
-
-def rapids(expr, id):
-=======
 def rapids(expr, id=None):
->>>>>>> e9a6baf2
   """
   Fire off a Rapids expression.
 
   :param expr: The rapids expression (ascii string).
   :return: The JSON response of the Rapids execution
   """
-<<<<<<< HEAD
-  result = H2OConnection.post_json("Rapids", ast=urllib.quote(expr), id=id)
-  # if result['error'] is not None:
-  #   raise EnvironmentError("rapids expression not evaluated: {0}".format(str(result['error'])))
-  return result
-
-
-def frame(frame_id,exclude=""):
-=======
   if isinstance(expr, list): expr = ExprNode._collapse_sb(expr)
   expr = "(= !{} {})".format(id,expr) if id is not None else expr
   result = H2OConnection.post_json("Rapids", ast=urllib.quote(expr), _rest_version=99)
@@ -443,7 +404,6 @@
 
 
 def frame(frame_id, exclude=""):
->>>>>>> e9a6baf2
   """
   Retrieve metadata for a id that points to a Frame.
 
@@ -451,10 +411,7 @@
   :return: Meta information on the frame
   """
   return H2OConnection.get_json("Frames/" + urllib.quote(frame_id+exclude))
-<<<<<<< HEAD
-
-=======
->>>>>>> e9a6baf2
+
 
 def frames():
   """
@@ -478,17 +435,6 @@
   else:
     with open(file_path, 'w') as f:
       f.write(java.text)
-
-<<<<<<< HEAD
-# Non-Mutating cbind
-def cbind(left,right):
-  """
-  :param left: H2OFrame or H2OVec
-  :param right: H2OFrame or H2OVec
-  :return: new H2OFrame with left|right cbinded
-  """
-  return ExprNode("cbind", left, right)
-=======
 
 def download_csv(data, filename):
   """
@@ -596,8 +542,6 @@
                "open_fds", "rpcs_active"]: status.append(k+": {0}".format(v))
     print ', '.join(status)
     print
-
->>>>>>> e9a6baf2
 
 def init(ip="localhost", port=54321, size=1, start_h2o=False, enable_assertions=False,
          license=None, max_mem_size_GB=None, min_mem_size_GB=None, ice_root=None, strict_version_check=True):
@@ -628,14 +572,7 @@
   :param force: Overwrite any preexisting file with the same path
   :return: None
   """
-<<<<<<< HEAD
-  fr = frame._id
-  f = "true" if force else "false"
-  H2OConnection.get_json("Frames/"+str(fr)+"/export/"+path+"/overwrite/"+f)
-=======
   H2OConnection.get_json("Frames/"+frame._id+"/export/"+path+"/overwrite/"+("true" if force else "false"))
-
->>>>>>> e9a6baf2
 
 def cluster_info():
   """
@@ -918,75 +855,6 @@
   :param use_pandas: Try to use pandas for reading in the data.
   :return: List of list (Rows x Columns).
   """
-<<<<<<< HEAD
-  raise NotImplementedError
-  # if isinstance(data, Expr):
-  #   if data.is_local(): return data._data
-  #   if data.is_pending():
-  #     data.eager()
-  #     if data.is_local(): return [data._data] if isinstance(data._data, list) else [[data._data]]
-  #   j = frame(data._data) # data is remote
-  #   return map(list, zip(*[c['data'] for c in j['frames'][0]['columns'][:]]))
-  # if isinstance(data, H2OVec):
-  #   if data._expr.is_local(): return data._expr._data
-  #   if data._expr.is_pending():
-  #     data._expr.eager()
-  #     if data._expr.is_local(): return [[data._expr._data]]
-  #   j = frame(data._expr._data) # data is remote
-  #   return map(list, zip(*[c['data'] for c in j['frames'][0]['columns'][:]]))
-  # if isinstance(data, H2OFrame):
-  #   vec_as_list = [as_list(v) for v in data._vecs]
-  #   frm = []
-  #   for row in range(len(vec_as_list[0])):
-  #     tmp = []
-  #     for col in range(len(vec_as_list)):
-  #       tmp.append(vec_as_list[col][row][0])
-  #     frm.append(tmp)
-  #   return frm
-
-def logical_negation(data) : return data.logical_negation()
-
-def cos(data)     : return ExprNode("cos", data)
-def sin(data)     : return ExprNode("sin", data)
-def tan(data)     : return ExprNode("tan", data)
-def acos(data)    : return ExprNode("acos", data)
-def asin(data)    : return ExprNode("asin", data)
-def atan(data)    : return ExprNode("atan", data)
-def cosh(data)    : return ExprNode("cosh", data)
-def sinh(data)    : return ExprNode("sinh", data)
-def tanh(data)    : return ExprNode("tanh", data)
-def acosh(data)   : return ExprNode("acosh", data)
-def asinh(data)   : return ExprNode("asinh", data)
-def atanh(data)   : return ExprNode("atanh", data)
-def cospi(data)   : return ExprNode("cospi", data)
-def sinpi(data)   : return ExprNode("sinpi", data)
-def tanpi(data)   : return ExprNode("tanpi", data)
-def abs(data)     : return ExprNode("abs", data)
-def sign(data)    : return ExprNode("sign", data)
-def sqrt(data)    : return ExprNode("sqrt", data)
-def trunc(data)   : return ExprNode("trunc", data)
-def ceil(data)    : return ExprNode("ceiling", data)
-def floor(data)   : return ExprNode("floor", data)
-def log(data)     : return ExprNode("log", data)
-def log10(data)   : return ExprNode("log10", data)
-def log1p(data)   : return ExprNode("log1p", data)
-def log2(data)    : return ExprNode("log2", data)
-def exp(data)     : return ExprNode("exp", data)
-def expm1(data)   : return ExprNode("expm1", data)
-def gamma(data)   : return ExprNode("gamma", data)
-def lgamma(data)  : return ExprNode("lgamma", data)
-def digamma(data) : return ExprNode("digamma", data)
-def trigamma(data): return ExprNode("trigamma", data)
-
-# generic reducers: these are eager
-def min(data)   : return data.min()
-def max(data)   : return data.max()
-def sum(data)   : return data.sum()
-def sd(data)    : return data.sd()
-def var(data)   : return data.var()
-def mean(data)  : return data.mean()
-def median(data): return data.median()
-=======
   return H2OFrame.as_data_frame(data, use_pandas)
 
 
@@ -1014,7 +882,6 @@
   :return: the time zones (as an H2OFrame)
   """
   return H2OFrame(expr=ExprNode("listTimeZones"))._frame()
->>>>>>> e9a6baf2
 
 
 class H2ODisplay:
@@ -1093,15 +960,8 @@
     return res.format(entries)
 
 def can_use_pandas():
-<<<<<<< HEAD
-  # check to see if we can use pandas
-  found_pandas=False
-  try:
-    imp.find_module('pandas')  # if have pandas, use this to eat a frame
-=======
   try:
     imp.find_module('pandas')
->>>>>>> e9a6baf2
     return True
   except ImportError:
     return False