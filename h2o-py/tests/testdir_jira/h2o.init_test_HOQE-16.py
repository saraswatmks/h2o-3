from __future__ import print_function
#Currently, our R/python test suite is executed against an established h2o cluster (run.py sets up the cluster). However, we ignore the mode of 
#operation where the h2o cluster is created by the client. Consequently, we may not recognize bugs in h2o.init() for this mode of operation. 
#For this ticket, I think we should create a set of tests that check that h2o.init() is successful for each OS/client interface combination.

#Below is the test that will be implemented:

import h2o

#Call h2o.init() just in case instance is not running
h2o.init(strict_version_check=False)

#First we will shutdown any instance of h2o
h2o.shutdown(prompt = False)

#Load up h2o.init()

h2o.init(strict_version_check=False)

#Get H2OConnection() class
conn = h2o.H2OConnection(ip="localhost", port=54321, start_h2o=True, enable_assertions=True,
<<<<<<< HEAD
						license=None, nthreads=-1, max_mem_size=None, min_mem_size=None, ice_root=None,
						strict_version_check=False, proxy=None, https=False, insecure=False, username=None,
						 password=None, force_connect=False, max_mem_size_GB=None, min_mem_size_GB=None, proxies=None, size=None)
=======
						 license=None, nthreads=-1, max_mem_size=None, min_mem_size=None, ice_root=None,
						 strict_version_check=False, proxy=None, https=False, insecure=False, username=None,
						 password=None, cluster_name=None, max_mem_size_GB=None, min_mem_size_GB=None,
						 proxies=None, size=None)
>>>>>>> 8a0eef18


#Get if cluster is up (True) or not (False)
cluster_up = conn.cluster_is_up(conn)

#Hacky way to get if cluster is healthy or not. Might need to fix in cluster_status() function in h2o.py...
conn.json = h2o.H2OConnection.get_json("Cloud?skip_ticks=true")

#Nodes contains healthy status. However, first index in Nodes list is a dictionary. So, we allocate that to a variable and take healthy status
nodes = conn.json['nodes']
nodes = nodes[0]
cluster_health = nodes['healthy']

#Logical test to see if status is healthy or not
if cluster_health == True & cluster_up == True:
	print("Cluster health is up and healthy")
elif cluster_health != True & cluster_up == True:
	raise ValueError('Cluster is up but not healthy')
else:
	raise ValueError('Cluster is not up and is not healthy')
<|MERGE_RESOLUTION|>--- conflicted
+++ resolved
@@ -19,16 +19,10 @@
 
 #Get H2OConnection() class
 conn = h2o.H2OConnection(ip="localhost", port=54321, start_h2o=True, enable_assertions=True,
-<<<<<<< HEAD
-						license=None, nthreads=-1, max_mem_size=None, min_mem_size=None, ice_root=None,
-						strict_version_check=False, proxy=None, https=False, insecure=False, username=None,
-						 password=None, force_connect=False, max_mem_size_GB=None, min_mem_size_GB=None, proxies=None, size=None)
-=======
 						 license=None, nthreads=-1, max_mem_size=None, min_mem_size=None, ice_root=None,
 						 strict_version_check=False, proxy=None, https=False, insecure=False, username=None,
-						 password=None, cluster_name=None, max_mem_size_GB=None, min_mem_size_GB=None,
+						 password=None, cluster_name=None, force_connect=False, max_mem_size_GB=None, min_mem_size_GB=None,
 						 proxies=None, size=None)
->>>>>>> 8a0eef18
 
 
 #Get if cluster is up (True) or not (False)
