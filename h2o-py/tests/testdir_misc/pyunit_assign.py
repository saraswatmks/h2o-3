import sys
sys.path.insert(1,"../../")
import h2o
from tests import pyunit_utils




def pyunit_assign():

    pros = h2o.import_file(pyunit_utils.locate("smalldata/prostate/prostate.csv"))
    pq = pros.quantile()

    PSA_outliers = pros[pros["PSA"] <= pq[1,1] or pros["PSA"] >= pq[1,9]]
    PSA_outliers = h2o.assign(PSA_outliers, "PSA.outliers")
<<<<<<< HEAD
    pros.head().show()
    PSA_outliers.head().show()
    assert PSA_outliers.frame_id == "PSA.outliers", "Expected frame id to be PSA.outliers, but got {0}".format(PSA_outliers.frame_id)
=======
    print pros.head()
    print PSA_outliers.head()
    assert PSA_outliers._id == "PSA.outliers", "Expected frame id to be PSA.outliers, but got {0}".format(PSA_outliers._id)
>>>>>>> 7e9457a9



if __name__ == "__main__":
    pyunit_utils.standalone_test(pyunit_assign)
else:
    pyunit_assign()<|MERGE_RESOLUTION|>--- conflicted
+++ resolved
@@ -13,15 +13,9 @@
 
     PSA_outliers = pros[pros["PSA"] <= pq[1,1] or pros["PSA"] >= pq[1,9]]
     PSA_outliers = h2o.assign(PSA_outliers, "PSA.outliers")
-<<<<<<< HEAD
-    pros.head().show()
-    PSA_outliers.head().show()
-    assert PSA_outliers.frame_id == "PSA.outliers", "Expected frame id to be PSA.outliers, but got {0}".format(PSA_outliers.frame_id)
-=======
     print pros.head()
     print PSA_outliers.head()
     assert PSA_outliers._id == "PSA.outliers", "Expected frame id to be PSA.outliers, but got {0}".format(PSA_outliers._id)
->>>>>>> 7e9457a9
 
 
 
