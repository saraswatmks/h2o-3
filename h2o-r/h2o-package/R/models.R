--- conflicted
+++ resolved
@@ -1988,34 +1988,20 @@
     if (is(x, "H2OBinomialModel")) {
       if (metric == "AUTO") {
         metric <- "logloss"
-<<<<<<< HEAD
-      } else if (!(metric %in% c("r2","logloss","AUC","classification_error","MSE"))) {
-        stop("metric for H2OBinomialModel must be one of: AUTO, r2, logloss, AUC, classification_error, MSE")
-=======
       } else if (!(metric %in% c("logloss","AUC","classification_error","MSE"))) {
         stop("metric for H2OBinomialModel must be one of: AUTO, logloss, AUC, classification_error, MSE")
->>>>>>> 4f96ee57
       }
     } else if (is(x, "H2OMultinomialModel")) {
       if (metric == "AUTO") {
         metric <- "classification_error"
-<<<<<<< HEAD
-      } else if (!(metric %in% c("r2","logloss","classification_error","MSE"))) {
-        stop("metric for H2OMultinomialModel must be one of: AUTO, r2, logloss, classification_error, MSE")
-=======
       } else if (!(metric %in% c("logloss","classification_error","MSE"))) {
         stop("metric for H2OMultinomialModel must be one of: AUTO, logloss, classification_error, MSE")
->>>>>>> 4f96ee57
       }
     } else if (is(x, "H2ORegressionModel")) {
       if (metric == "AUTO") {
         metric <- "MSE"
       } else if (!(metric %in% c("MSE","deviance"))) {
-<<<<<<< HEAD
-        stop("metric for H2OMultinomialModel must be one of: MSE, deviance")
-=======
         stop("metric for H2ORegressionModel must be one of: AUTO, MSE, deviance")
->>>>>>> 4f96ee57
       }
     } else {
       stop("Must be one of: H2OBinomialModel, H2OMultinomialModel or H2ORegressionModel")
@@ -2027,11 +2013,7 @@
       } else if (!(timestep %in% c("duration","number_of_trees"))) {
         stop("timestep for gbm or drf must be one of: duration, number_of_trees")
       }
-<<<<<<< HEAD
-    } else if (x@algorithm == "deeplearning") {
-=======
     } else { # x@algorithm == "deeplearning"
->>>>>>> 4f96ee57
       # Delete first row of DL scoring history since it contains NAs & NaNs
       if (df$samples[1] == 0) {
         df <- df[-1,]
@@ -2041,11 +2023,6 @@
       } else if (!(timestep %in% c("epochs","samples","duration"))) {
         stop("timestep for deeplearning must be one of: epochs, samples, duration")
       }
-<<<<<<< HEAD
-    } else {
-      stop("Plotting not implemented for this type of model")
-=======
->>>>>>> 4f96ee57
     }
     training_metric <- sprintf("training_%s", metric)
     validation_metric <- sprintf("validation_%s", metric)
@@ -2088,16 +2065,11 @@
     xaxis <- "False Positive Rate"; yaxis = "True Positive Rate"
     if(missing(main)) {
       main <- paste(yaxis, "vs", xaxis)
-<<<<<<< HEAD
-      if( x@on_train ) main <- paste(main, "(on train)")
-      else             main <- paste(main, "(on valid)")
-=======
       if(x@on_train) {
         main <- paste(main, "(on train)")
       } else if (x@on_valid) {
         main <- paste(main, "(on valid)")
       }
->>>>>>> 4f96ee57
     }
     graphics::plot(x@metrics$thresholds_and_metric_scores$fpr, x@metrics$thresholds_and_metric_scores$tpr, main = main, xlab = xaxis, ylab = yaxis, ylim=c(0,1), xlim=c(0,1), ...)
     graphics::abline(0, 1, lty = 2)
