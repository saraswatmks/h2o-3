setwd(normalizePath(dirname(R.utils::commandArgs(asValues=TRUE)$"f")))
source("../../../scripts/h2o-r-test-setup.R")



test.glrm.arrests <- function() {
  Log.info("Importing arrests.csv data...") 
  arrestsR <- read.csv(locate("smalldata/pca_test/USArrests.csv"), header = TRUE)
  arrestsH2O <- h2o.uploadFile(locate("smalldata/pca_test/USArrests.csv"), destination_frame = "arrestsH2O")
  initCent <- scale(arrestsR, center = TRUE, scale = FALSE)[1:4,]
  
  # Note: Results vary wildly with initial Y when transform = 'DEMEAN'. This is a flaw of the algorithm, not a bug.
  Log.info("Compare with SVD when center = TRUE, scale = FALSE")
  fitR <- svd(scale(arrestsR, center = TRUE, scale = FALSE))
  fitH2O <- h2o.glrm(arrestsH2O, k = 4, init = "User", user_y = initCent, transform = "DEMEAN", loss = "Quadratic", regularization_x = "None", regularization_y = "None", recover_svd = TRUE)
  
  Log.info("R Singular Values:"); print(fitR$d)
  Log.info("H2O Singular Values:"); print(fitH2O@model$singular_vals)
  # Log.info("Compare Singular Values between R and H2O")
  # expect_equal(fitH2O@model$singular_vals, fitR$d, tolerance = 1e-4)

  Log.info("Compare H2O SVD with R SVD initialization")
  initX <- fitR$u %*% diag(sqrt(fitR$d))
  initY <- diag(sqrt(fitR$d)) %*% t(fitR$v)
<<<<<<< HEAD
  # Note: Default behavior when all loss/regularization = quadratic is to use closed-form solution of ALS equation to set X
  fitH2O_svd_user <- h2o.glrm(arrestsH2O, k = 4, init = "User", user_x = initX, user_y = initY, transform = "DEMEAN", loss = "Quadratic", gamma_x = 0.15, regularization_x = "L1", regularization_y = "None")
  fitH2O_svd_h2o <- h2o.glrm(arrestsH2O, k = 4, init = "SVD", loss = "Quadratic", transform = "DEMEAN", gamma_x = 0.15, regularization_x = "L1", regularization_y = "None")

  Log.info("R SVD init:"); print(fitH2O_svd_user)
  Log.info("H2O SVD init:"); print(fitH2O_svd_h2o)
  expect_equal(fitH2O_svd_h2o@model$step_size, fitH2O_svd_user@model$step_size)
  expect_equal(fitH2O_svd_h2o@model$objective, fitH2O_svd_user@model$objective)
  pred_svd_user <- predict(fitH2O_svd_user, arrestsH2O)
  pred_svd_h2o <- predict(fitH2O_svd_h2o, arrestsH2O)
  expect_equal(as.matrix(pred_svd_h2o), as.matrix(pred_svd_user))
  
  
=======
  
  # Note: Default behavior when all loss/regularization = quadratic is to use closed-form solution of ALS equation to set X
  fitH2O_svd_user <- h2o.glrm(arrestsH2O, k = 4, init = "User", user_x = initX, user_y = initY, transform = "DEMEAN", loss = "Quadratic", gamma_x = 0.15, regularization_x = "L1", regularization_y = "None")
  fitH2O_svd_h2o <- h2o.glrm(arrestsH2O, k = 4, init = "SVD", svd_method = "GramSVD", loss = "Quadratic", transform = "DEMEAN", gamma_x = 0.15, regularization_x = "L1", regularization_y = "None")
  Log.info("R SVD init:"); print(fitH2O_svd_user)
  Log.info("H2O SVD init:"); print(fitH2O_svd_h2o)
>>>>>>> 4f96ee57
}

doTest("GLRM Golden Test: USArrests with Centering", test.glrm.arrests)<|MERGE_RESOLUTION|>--- conflicted
+++ resolved
@@ -22,28 +22,12 @@
   Log.info("Compare H2O SVD with R SVD initialization")
   initX <- fitR$u %*% diag(sqrt(fitR$d))
   initY <- diag(sqrt(fitR$d)) %*% t(fitR$v)
-<<<<<<< HEAD
-  # Note: Default behavior when all loss/regularization = quadratic is to use closed-form solution of ALS equation to set X
-  fitH2O_svd_user <- h2o.glrm(arrestsH2O, k = 4, init = "User", user_x = initX, user_y = initY, transform = "DEMEAN", loss = "Quadratic", gamma_x = 0.15, regularization_x = "L1", regularization_y = "None")
-  fitH2O_svd_h2o <- h2o.glrm(arrestsH2O, k = 4, init = "SVD", loss = "Quadratic", transform = "DEMEAN", gamma_x = 0.15, regularization_x = "L1", regularization_y = "None")
-
-  Log.info("R SVD init:"); print(fitH2O_svd_user)
-  Log.info("H2O SVD init:"); print(fitH2O_svd_h2o)
-  expect_equal(fitH2O_svd_h2o@model$step_size, fitH2O_svd_user@model$step_size)
-  expect_equal(fitH2O_svd_h2o@model$objective, fitH2O_svd_user@model$objective)
-  pred_svd_user <- predict(fitH2O_svd_user, arrestsH2O)
-  pred_svd_h2o <- predict(fitH2O_svd_h2o, arrestsH2O)
-  expect_equal(as.matrix(pred_svd_h2o), as.matrix(pred_svd_user))
-  
-  
-=======
   
   # Note: Default behavior when all loss/regularization = quadratic is to use closed-form solution of ALS equation to set X
   fitH2O_svd_user <- h2o.glrm(arrestsH2O, k = 4, init = "User", user_x = initX, user_y = initY, transform = "DEMEAN", loss = "Quadratic", gamma_x = 0.15, regularization_x = "L1", regularization_y = "None")
   fitH2O_svd_h2o <- h2o.glrm(arrestsH2O, k = 4, init = "SVD", svd_method = "GramSVD", loss = "Quadratic", transform = "DEMEAN", gamma_x = 0.15, regularization_x = "L1", regularization_y = "None")
   Log.info("R SVD init:"); print(fitH2O_svd_user)
   Log.info("H2O SVD init:"); print(fitH2O_svd_h2o)
->>>>>>> 4f96ee57
 }
 
 doTest("GLRM Golden Test: USArrests with Centering", test.glrm.arrests)