package hex;

import hex.DataInfo.Row;
<<<<<<< HEAD
import water.*;
=======
>>>>>>> 6ef6f834
import water.H2O.H2OCountedCompleter;
import water.fvec.Chunk;
import water.util.FrameUtils;

/**
 * Created by tomasnykodym on 6/1/15.
 *
 * Frame task updated with sparse data support. Separate class for now,
 * should be merged with FrameTask(1) at some point.
 *
 *
 *
 */
public abstract class FrameTask2<T extends FrameTask2<T>> extends MRTask<T> {
  protected boolean _sparse;
  final Key<Job> _jobKey;
  protected final DataInfo _dinfo;

  public FrameTask2(H2OCountedCompleter cmp, DataInfo dinfo, Key<Job> jobKey){
    super(cmp);
    _dinfo = dinfo;
    _jobKey = jobKey;
    _sparse = handlesSparseData() && FrameUtils.sparseRatio(dinfo._adaptedFrame) < .5;
  }

  public T setSparse(boolean b) { _sparse = b; return self();}

  /**
   * Initialization method, called once per "chunk".
   * Typically create result object used by processRow to store rersults.
   *
   */
  public void chunkInit(){}

  /**
   * Perform action after processing one "chunk" of data/
   */
  public void chunkDone(){}


  public boolean handlesSparseData(){return false;}
  protected abstract void processRow(Row r);

  @Override public void map(Chunk[] chks) {
    if( _jobKey != null && _jobKey.get().stop_requested() ) return;
    chunkInit();
    // compute
    if(_sparse) {
      for(Row r:_dinfo.extractSparseRows(chks)) {
        if(!r.bad && r.weight != 0)
          processRow(r);
      }
    } else {
      Row row = _dinfo.newDenseRow();
      for(int r = 0 ; r < chks[0]._len; ++r) {
        _dinfo.extractDenseRow(chks, r, row);
        if(!row.bad && row.weight != 0)
          processRow(row);
      }
    }
    chunkDone();
  }

}<|MERGE_RESOLUTION|>--- conflicted
+++ resolved
@@ -1,11 +1,10 @@
 package hex;
 
 import hex.DataInfo.Row;
-<<<<<<< HEAD
-import water.*;
-=======
->>>>>>> 6ef6f834
 import water.H2O.H2OCountedCompleter;
+import water.Job;
+import water.Key;
+import water.MRTask;
 import water.fvec.Chunk;
 import water.util.FrameUtils;
 
@@ -22,6 +21,8 @@
   protected boolean _sparse;
   final Key<Job> _jobKey;
   protected final DataInfo _dinfo;
+
+  public static class JobCancelledException extends RuntimeException {}
 
   public FrameTask2(H2OCountedCompleter cmp, DataInfo dinfo, Key<Job> jobKey){
     super(cmp);
@@ -44,12 +45,15 @@
    */
   public void chunkDone(){}
 
+  private transient Job _job;
+  @Override
+  public void setupLocal(){_job = _jobKey.get();}
 
   public boolean handlesSparseData(){return false;}
   protected abstract void processRow(Row r);
 
   @Override public void map(Chunk[] chks) {
-    if( _jobKey != null && _jobKey.get().stop_requested() ) return;
+    if(!_job.isRunning()) throw new JobCancelledException();
     chunkInit();
     // compute
     if(_sparse) {
@@ -67,5 +71,4 @@
     }
     chunkDone();
   }
-
 }