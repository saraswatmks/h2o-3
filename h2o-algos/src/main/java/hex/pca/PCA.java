package hex.pca;

import hex.DataInfo;

import hex.Model;
import hex.ModelBuilder;
import hex.schemas.ModelBuilderSchema;
import hex.schemas.PCAV3;

import hex.svd.SVD;
import hex.svd.SVDModel;
import water.*;
import water.fvec.Frame;
import water.fvec.Vec;
import water.util.Log;
import water.util.PrettyPrint;
import water.util.TwoDimTable;

import java.util.Arrays;

/**
 * Quadratically Regularized PCA
 * This is an algorithm for dimensionality reduction of numerical data.
 * It is a general, parallelized implementation of PCA with quadratic regularization.
 * <a href = "http://web.stanford.edu/~boyd/papers/pdf/glrm.pdf">Generalized Low Rank Models</a>
 * @author anqi_fu
 *
 */
public class PCA extends ModelBuilder<PCAModel,PCAModel.PCAParameters,PCAModel.PCAOutput> {
  // Convergence tolerance
  final private double TOLERANCE = 1e-6;

  @Override
  public ModelBuilderSchema schema() {
    return new PCAV3();
  }

  @Override
  public Job<PCAModel> trainModel() {
    return start(new PCADriver(), 0);
  }

  @Override
  public Model.ModelCategory[] can_build() {
    return new Model.ModelCategory[]{Model.ModelCategory.Clustering};
  }

<<<<<<< HEAD
=======
  @Override public BuilderVisibility builderVisibility() { return BuilderVisibility.Experimental; };

>>>>>>> db321188
  @Override
  protected void checkMemoryFootPrint() {
    HeartBeat hb = H2O.CLOUD._memary[H2O.SELF.index()]._heartbeat;
    double p = _train.degreesOfFreedom();
    long mem_usage = (long)(hb._cpus_allowed * p*p * 8/*doubles*/ * Math.log((double)_train.lastVec().nChunks())/Math.log(2.)); //one gram per core
    long max_mem = hb.get_max_mem();
    if (mem_usage > max_mem) {
      String msg = "Gram matrices (one per thread) won't fit in the driver node's memory ("
              + PrettyPrint.bytes(mem_usage) + " > " + PrettyPrint.bytes(max_mem)
              + ") - try reducing the number of columns and/or the number of categorical factors.";
      error("_train", msg);
      cancel(msg);
    }
  }

  public enum Initialization {
    SVD, PlusPlus, User
  }

  // Called from an http request
  public PCA(PCAModel.PCAParameters parms) {
    super("PCA", parms);
    init(false);
  }

  @Override
  public void init(boolean expensive) {
    super.init(expensive);
    if (_parms._loading_key == null) _parms._loading_key = Key.make("PCALoading_" + Key.rand());
    if (_parms._max_iterations < 1)
      error("_max_iterations", "max_iterations must be at least 1");

    if (_train == null) return;
    if (_train.numCols() < 2) error("_train", "_train must have more than one column");

    // TODO: Initialize _parms._k = min(ncol(_train), nrow(_train)) if not set
    int k_min = (int)Math.min(_train.numCols(), _train.numRows());
    if (_parms._k < 1 || _parms._k > k_min) error("_k", "_k must be between 1 and " + k_min);

    // PCA does not work on categorical data
    Vec[] vecs = _train.vecs();
    for (int i = 0; i < vecs.length; i++) {
      if (!vecs[i].isNumeric()) {
        // throw H2O.unimpl("PCA currently only works on numeric data");
        error("_train", "_train must contain only numeric data");
        break;
      }
    }
    if (expensive && error_count() == 0) checkMemoryFootPrint();
  }

  /**
   * Given a n by k matrix X, form its Gram matrix
   * @param x Matrix of real numbers
   * @param transpose If true, compute n by n Gram of rows = XX'
   *                  If false, compute k by k Gram of cols = X'X
   * @return A symmetric positive semi-definite Gram matrix
   */
  public static double[][] formGram(double[][] x, boolean transpose) {
    if (x == null) return null;
    int dim_in = transpose ? x[0].length : x.length;
    int dim_out = transpose ? x.length : x[0].length;
    double[][] xgram = new double[dim_out][dim_out];

    // Compute all entries on and above diagonal
    if(transpose) {
      for (int i = 0; i < dim_in; i++) {
        // Outer product = x[i] * x[i]', where x[i] is col i
        for (int j = 0; j < dim_out; j++) {
          for (int k = j; k < dim_out; k++)
            xgram[j][k] += x[j][i] * x[k][i];
        }
      }
    } else {
      for (int i = 0; i < dim_in; i++) {
        // Outer product = x[i]' * x[i], where x[i] is row i
        for (int j = 0; j < dim_out; j++) {
          for (int k = j; k < dim_out; k++)
            xgram[j][k] += x[i][j] * x[i][k];
        }
      }
    }

    // Fill in entries below diagonal since Gram is symmetric
    for (int i = 0; i < dim_in; i++) {
      for (int j = 0; j < dim_out; j++) {
        for (int k = 0; k < j; k++)
          xgram[j][k] = xgram[k][j];
      }
    }
    return xgram;
  }
  public static double[][] formGram(double[][] x) { return formGram(x, false); }

  class PCADriver extends H2O.H2OCountedCompleter<PCADriver> {

    protected void recoverPCA(PCAModel pca, SVDModel svd) {
      // Eigenvectors are just the V matrix
      String[] colTypes = new String[_parms._k];
      String[] colFormats = new String[_parms._k];
      String[] colHeaders = new String[_parms._k];
      Arrays.fill(colTypes, "double");
      Arrays.fill(colFormats, "%5f");
      for (int i = 0; i < colHeaders.length; i++) colHeaders[i] = "PC" + String.valueOf(i + 1);
      pca._output._eigenvectors = new TwoDimTable("Rotation", null, _train.names(),
              colHeaders, colTypes, colFormats, "", new String[_train.numCols()][], svd._output._v);

      // Compute standard deviation
      double[] sdev = new double[svd._output._d.length];
      double[] vars = new double[svd._output._d.length];
      double totVar = 0;
      double dfcorr = 1.0 / Math.sqrt(_train.numRows() - 1.0);
      for (int i = 0; i < sdev.length; i++) {
        sdev[i] = dfcorr * svd._output._d[i];
        vars[i] = sdev[i] * sdev[i];
        totVar += vars[i];
      }
      pca._output._std_deviation = sdev;

      // Importance of principal components
      double[] prop_var = new double[vars.length];    // Proportion of total variance
      double[] cum_var = new double[vars.length];    // Cumulative proportion of total variance
      for (int i = 0; i < vars.length; i++) {
        prop_var[i] = vars[i] / totVar;
        cum_var[i] = i == 0 ? prop_var[0] : cum_var[i - 1] + prop_var[i];
      }
      pca._output._pc_importance = new TwoDimTable("Importance of components", null,
              new String[]{"Standard deviation", "Proportion of Variance", "Cumulative Proportion"},
              colHeaders, colTypes, colFormats, "", new String[3][], new double[][]{sdev, prop_var, cum_var});
    }

    // Main worker thread
    @Override protected void compute2() {
      PCAModel model = null;
      DataInfo dinfo = null;
      DataInfo xinfo = null;
      Frame x = null;

      try {
        _parms.read_lock_frames(PCA.this); // Fetch & read-lock input frames
        init(true);
        if (error_count() > 0) throw new IllegalArgumentException("Found validation errors: " + validationErrors());

        // The model to be built
        model = new PCAModel(dest(), _parms, new PCAModel.PCAOutput(PCA.this));
        model.delete_and_lock(_key);

        SVDModel.SVDParameters parms = new SVDModel.SVDParameters();
        parms._train = _parms._train;
        parms._ignored_columns = _parms._ignored_columns;
        parms._dropConsCols = _parms._dropConsCols;
        parms._drop_na20_cols = _parms._drop_na20_cols;
        parms._score_each_iteration = _parms._score_each_iteration;
        parms._transform = _parms._transform;
        parms._nv = _parms._k;
        parms._max_iterations = _parms._max_iterations;
        parms._seed = _parms._seed;

        // Calculate standard deviation and projection as well
        parms._only_v = false;
        parms._u_key = _parms._loading_key;
        parms._keep_u = _parms._keep_loading;

        SVDModel svd = null;
        SVD job = null;
        try {
          job = new SVD(parms);
          svd = job.trainModel().get();
        } finally {
          if (job != null) job.remove();
          if (svd != null) svd.remove();
        }

        // Recover PCA results from SVD model
        recoverPCA(model, svd);
        if(_parms._keep_loading) model._output._loading_key = svd._output._u_key;
        model._output._normSub = svd._output._normSub;
        model._output._normMul = svd._output._normMul;
        model.update(_key);
        update(1);

        done();
      } catch (Throwable t) {
        Job thisJob = DKV.getGet(_key);
        if (thisJob._state == JobState.CANCELLED) {
          Log.info("Job cancelled by user.");
        } else {
          t.printStackTrace();
          failed(t);
          throw t;
        }
      } finally {
        _parms.read_unlock_frames(PCA.this);
        if (model != null) model.unlock(_key);
        if (dinfo != null) dinfo.remove();
        if (xinfo != null) xinfo.remove();
        if (x != null && !_parms._keep_loading) x.delete();
      }
      tryComplete();
    }

    Key self() {
      return _key;
    }
  }
}<|MERGE_RESOLUTION|>--- conflicted
+++ resolved
@@ -45,11 +45,8 @@
     return new Model.ModelCategory[]{Model.ModelCategory.Clustering};
   }
 
-<<<<<<< HEAD
-=======
   @Override public BuilderVisibility builderVisibility() { return BuilderVisibility.Experimental; };
 
->>>>>>> db321188
   @Override
   protected void checkMemoryFootPrint() {
     HeartBeat hb = H2O.CLOUD._memary[H2O.SELF.index()]._heartbeat;
