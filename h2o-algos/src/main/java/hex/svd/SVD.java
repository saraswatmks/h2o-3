package hex.svd;

import Jama.Matrix;
import Jama.QRDecomposition;
import Jama.SingularValueDecomposition;
import hex.*;
import hex.DataInfo.Row;
import hex.gram.Gram;
import hex.gram.Gram.GramTask;
import hex.svd.SVDModel.SVDParameters;
import hex.util.LinearAlgebraUtils;
import hex.util.LinearAlgebraUtils.*;
import water.*;
import water.fvec.Chunk;
import water.fvec.Frame;
import water.fvec.NewChunk;
import water.fvec.Vec;
import water.util.ArrayUtils;
import water.util.PrettyPrint;
import water.util.TwoDimTable;

import java.util.ArrayList;
import java.util.Arrays;
import java.util.List;

/**
 * Singular Value Decomposition
 * <a href = "http://www.cs.yale.edu/homes/el327/datamining2013aFiles/07_singular_value_decomposition.pdf">SVD via Power Method Algorithm</a>
 * <a href = "https://www.cs.cmu.edu/~venkatg/teaching/CStheory-infoage/book-chapter-4.pdf">Proof of Convergence for Power Method</a>
 * <a href = "http://arxiv.org/pdf/0909.4061.pdf">Randomized Algorithms for Matrix Approximation</a>
 * @author anqi_fu
 */
public class SVD extends ModelBuilder<SVDModel,SVDModel.SVDParameters,SVDModel.SVDOutput> {
  // Convergence tolerance
  private final double TOLERANCE = 1e-6;    // Cutoff for estimation error of right singular vector

  // Maximum number of columns when categoricals expanded
  private final int MAX_COLS_EXPANDED = 5000;

  // Number of columns in training set (p)
  private transient int _ncolExp;    // With categoricals expanded into 0/1 indicator cols

  @Override protected SVDDriver trainModelImpl() { return new SVDDriver(); }
  @Override public long progressUnits() {
    switch(_parms._svd_method) {
    case GramSVD:    return 2;
    case Power:      return 1 + _parms._nv;
    case Randomized: return 5 + _parms._max_iterations;
    default:         return _parms._nv;
    }
  }
  @Override public ModelCategory[] can_build() { return new ModelCategory[]{ ModelCategory.DimReduction }; }
  @Override public BuilderVisibility builderVisibility() { return BuilderVisibility.Experimental; }

  // Called from an http request
  public SVD(SVDModel.SVDParameters parms         ) { super(parms    ); init(false); }
  public SVD(SVDModel.SVDParameters parms, Job job) { super(parms,job); init(false); }
  public SVD(boolean startup_once) { super(new SVDParameters(),startup_once); }

  @Override
  protected void checkMemoryFootPrint() {
    HeartBeat hb = H2O.SELF._heartbeat;
    double p = LinearAlgebraUtils.numColsExp(_train,true);
    long mem_usage = (long)(hb._cpus_allowed * p*p * 8/*doubles*/ * Math.log((double)_train.lastVec().nChunks())/Math.log(2.)); //one gram per core
    long max_mem = hb.get_free_mem();
    if (mem_usage > max_mem) {
      String msg = "Gram matrices (one per thread) won't fit in the driver node's memory ("
              + PrettyPrint.bytes(mem_usage) + " > " + PrettyPrint.bytes(max_mem)
              + ") - try reducing the number of columns and/or the number of categorical factors.";
      error("_train", msg);
    }
  }

  @Override public void init(boolean expensive) {
    super.init(expensive);
    if (_parms._max_iterations < 1)
      error("_max_iterations", "max_iterations must be at least 1");

    if(_train == null) return;
    _ncolExp = LinearAlgebraUtils.numColsExp(_train,_parms._use_all_factor_levels);
    if (_ncolExp > MAX_COLS_EXPANDED)
      warn("_train", "_train has " + _ncolExp + " columns when categoricals are expanded. Algorithm may be slow.");

    if(_parms._nv < 1 || _parms._nv > _ncolExp)
      error("_nv", "Number of right singular values must be between 1 and " + _ncolExp);

    if (_parms._svd_method != SVDParameters.Method.Randomized && expensive && error_count() == 0) checkMemoryFootPrint();
  }

  // Compute ivv_sum - vec * vec' for symmetric array ivv_sum
  public static double[][] updateIVVSum(double[][] ivv_sum, double[] vec) {
    double diff;
    for(int i = 0; i < vec.length; i++) {
      for(int j = 0; j < i; j++) {
        diff = ivv_sum[i][j] - vec[i] * vec[j];
        ivv_sum[i][j] = ivv_sum[j][i] = diff;
      }
      ivv_sum[i][i] -= vec[i] * vec[i];
    }
    return ivv_sum;
  }

  class SVDDriver extends Driver {
    SVDModel _model;

    // private double[] powerLoop(Gram gram) { return powerLoop(gram, ArrayUtils.gaussianVector(gram.fullN())); }
    private double[] powerLoop(Gram gram, long seed) { return powerLoop(gram, ArrayUtils.gaussianVector(gram.fullN(), seed)); }
    private double[] powerLoop(Gram gram, double[] vinit) {
      // TODO: What happens if Gram matrix is essentially zero? Numerical inaccuracies in PUBDEV-1161.
      assert vinit.length == gram.fullN();

      // Set initial value v_0 to standard normal distribution
      int iters = 0;
      double err = 2 * TOLERANCE;
      double[] v = vinit.clone();
      double[] vnew = new double[v.length];

      // Update v_i <- (A'Av_{i-1})/||A'Av_{i-1}|| where A'A = Gram matrix of training frame
      while(iters < _parms._max_iterations && err > TOLERANCE) {
        // Compute x_i <- A'Av_{i-1} and ||x_i||
        gram.mul(v, vnew);
        double norm = ArrayUtils.l2norm(vnew);

        double diff; err = 0;
        for (int i = 0; i < v.length; i++) {
          vnew[i] /= norm;        // Compute singular vector v_i = x_i/||x_i||
          diff = v[i] - vnew[i];  // Save error ||v_i - v_{i-1}||
          err += diff * diff;
          v[i] = vnew[i];         // Update v_i for next iteration
        }
        err = Math.sqrt(err);
        iters++;    // TODO: Should output vector of final iterations for each k
      }
      return v;
    }

    private double computeSigmaU(DataInfo dinfo, SVDModel model, int k, double[][] ivv_sum, Vec[] uvecs) {
      double[] ivv_vk = ArrayUtils.multArrVec(ivv_sum, model._output._v[k]);
      CalcSigmaU ctsk = new CalcSigmaU(_job._key, dinfo, ivv_vk).doAll(Vec.T_NUM, dinfo._adaptedFrame);
      model._output._d[k] = ctsk._sval;
      assert ctsk._nobs == model._output._nobs : "Processed " + ctsk._nobs + " rows but expected " + model._output._nobs;    // Check same number of skipped rows as Gram
      Frame tmp = ctsk.outputFrame();
      uvecs[k] = tmp.vec(0);   // Save output column of U
      tmp.unlock(_job);
      return model._output._d[k];
    }

    // Algorithm 4.4: Randomized subspace iteration from Halk et al (http://arxiv.org/pdf/0909.4061.pdf)
    private Frame randSubIterInPlace(DataInfo dinfo, SVDModel model) {
      DataInfo yinfo = null;
      Frame yqfrm = null;

      try {
        // 1) Initialize Y = AG where G ~ N(0,1) and compute Y = QR factorization
        _job.update(1, "Initializing random subspace of training data Y");
        double[][] gt = ArrayUtils.gaussianArray(_parms._nv, _ncolExp, _parms._seed);
        RandSubInit rtsk = new RandSubInit(_job._key, dinfo, gt);
        rtsk.doAll(_parms._nv, Vec.T_NUM, dinfo._adaptedFrame);
        yqfrm = rtsk.outputFrame(Key.make(), null, null);   // Alternates between Y and Q from Y = QR

        // Make input frame [A,Q] where A = read-only training data, Y = A \tilde{Q}, Q from Y = QR factorization
        // Note: If A is n by p (p = num cols with categoricals expanded), then \tilde{Q} is p by k and Q is n by k
        //       Q frame is used to save both intermediate Y calculation and final orthonormal Q matrix
        Frame aqfrm = new Frame(dinfo._adaptedFrame);
        aqfrm.add(yqfrm);

        // Calculate Cholesky of Y Gram to get R' = L matrix
<<<<<<< HEAD
        update(1, "Computing QR factorization of Y");
=======
        _job.update(1, "Computing QR factorization of Y");
>>>>>>> 6ef6f834
        yinfo = new DataInfo(yqfrm, null, true, DataInfo.TransformType.NONE, true, false, false);
        DKV.put(yinfo._key, yinfo);
        LinearAlgebraUtils.computeQInPlace(_job._key, yinfo);

        model._output._iterations = 0;
        while (model._output._iterations < _parms._max_iterations) {
          if(stop_requested()) break;
          _job.update(1, "Iteration " + String.valueOf(model._output._iterations+1) + " of randomized subspace iteration");

          // 2) Form \tilde{Y}_j = A'Q_{j-1} and compute \tilde{Y}_j = \tilde{Q}_j \tilde{R}_j factorization
          SMulTask stsk = new SMulTask(dinfo, _parms._nv);
          stsk.doAll(aqfrm);

          Matrix ysmall = new Matrix(stsk._atq);
          QRDecomposition ysmall_qr = new QRDecomposition(ysmall);
          double[][] qtilde = ysmall_qr.getQ().getArray();

          // 3) [A,Q_{j-1}] -> [A,Y_j]: Form Y_j = A\tilde{Q}_j and compute Y_j = Q_jR_j factorization
          BMulInPlaceTask tsk = new BMulInPlaceTask(dinfo, ArrayUtils.transpose(qtilde));
          tsk.doAll(aqfrm);
          LinearAlgebraUtils.computeQInPlace(_job._key, yinfo);
          model._output._iterations++;
          model.update(_job);
        }
      } finally {
        if( yinfo != null ) yinfo.remove();
      }
      return yqfrm;
    }

    // Algorithm 4.4: Randomized subspace iteration from Halk et al (http://arxiv.org/pdf/0909.4061.pdf)
    // This function keeps track of change in Q each iteration ||Q_j - Q_{j-1}||_2 to check convergence
    private Frame randSubIter(DataInfo dinfo, SVDModel model) {
      DataInfo yinfo = null;
      Frame ybig = null, qfrm = null;
      final int ncolA = dinfo._adaptedFrame.numCols();

      try {
        // 1) Initialize Y = AG where G ~ N(0,1) and compute Y = QR factorization
        _job.update(1, "Initializing random subspace of training data Y");
        double[][] gt = ArrayUtils.gaussianArray(_parms._nv, _ncolExp, _parms._seed);
        RandSubInit rtsk = new RandSubInit(_job._key, dinfo, gt);
        rtsk.doAll(_parms._nv, Vec.T_NUM, dinfo._adaptedFrame);
        ybig = rtsk.outputFrame(Key.make(), null, null);

        // Make input frame [A,Q,Y] where A = read-only training data, Y = A \tilde{Q}, Q from Y = QR factorization
        // Note: If A is n by p (p = num cols with categoricals expanded), then \tilde{Q} is p by k and Q is n by k
        Frame ayqfrm = new Frame(dinfo._adaptedFrame);
        ayqfrm.add(ybig);
        for (int i = 0; i < _parms._nv; i++)
          ayqfrm.add("qcol_" + i, ayqfrm.anyVec().makeZero());
        Frame ayfrm = ayqfrm.subframe(0, ncolA + _parms._nv);   // [A,Y]
        Frame yqfrm = ayqfrm.subframe(ncolA, ayqfrm.numCols());   // [Y,Q]
        Frame aqfrm = ayqfrm.subframe(0, ncolA);
        aqfrm.add(ayqfrm.subframe(ncolA + _parms._nv, ayqfrm.numCols()));   // [A,Q]

        // Calculate Cholesky of Gram to get R' = L matrix
<<<<<<< HEAD
        update(1, "Computing QR factorization of Y");
=======
        _job.update(1, "Computing QR factorization of Y");
>>>>>>> 6ef6f834
        yinfo = new DataInfo(ybig, null, true, DataInfo.TransformType.NONE, true, false, false);
        DKV.put(yinfo._key, yinfo);
        LinearAlgebraUtils.computeQ(_job._key, yinfo, yqfrm);

        model._output._iterations = 0;
        long qobs = dinfo._adaptedFrame.numRows() * _parms._nv;    // Number of observations in Q
        double qerr = 2 * TOLERANCE * qobs;   // Stop when average SSE between Q_j and Q_{j-2} below tolerance
        while ((model._output._iterations < 10 || qerr / qobs > TOLERANCE) && model._output._iterations < _parms._max_iterations) {   // Run at least 10 iterations before tolerance cutoff
          if(stop_requested()) break;
          _job.update(1, "Iteration " + String.valueOf(model._output._iterations+1) + " of randomized subspace iteration");

          // 2) Form \tilde{Y}_j = A'Q_{j-1} and compute \tilde{Y}_j = \tilde{Q}_j \tilde{R}_j factorization
          SMulTask stsk = new SMulTask(dinfo, _parms._nv);
          stsk.doAll(aqfrm);    // Pass in [A,Q]

          Matrix ysmall = new Matrix(stsk._atq);
          QRDecomposition ysmall_qr = new QRDecomposition(ysmall);
          double[][] ysmall_q = ysmall_qr.getQ().getArray();

          // 3) Form Y_j = A\tilde{Q}_j and compute Y_j = Q_jR_j factorization
          BMulInPlaceTask tsk = new BMulInPlaceTask(dinfo, ArrayUtils.transpose(ysmall_q));
          tsk.doAll(ayfrm);
          qerr = LinearAlgebraUtils.computeQ(_job._key, yinfo, yqfrm);
          model._output._iterations++;
          model.update(_job);
        }

        // 4) Extract and save final Q_j from [A,Q] frame
        qfrm = ayqfrm.extractFrame(ncolA + _parms._nv, ayqfrm.numCols());
        qfrm = new Frame(Key.make(), qfrm.names(), qfrm.vecs());
        DKV.put(qfrm);
      } finally {
        if( yinfo != null ) yinfo.remove();
        if( ybig != null ) ybig.delete();
      }
      return qfrm;
    }

    // Algorithm 5.1: Direct SVD from Halko et al (http://arxiv.org/pdf/0909.4061.pdf)
    private Frame directSVD(DataInfo dinfo, Frame qfrm, SVDModel model) {
      String u_name = (_parms._u_name == null || _parms._u_name.length() == 0) ? "SVDUMatrix_" + Key.rand() : _parms._u_name;
      return directSVD(dinfo, qfrm, model, u_name);
    }
    private Frame directSVD(DataInfo dinfo, Frame qfrm, SVDModel model, String u_name) {
      DataInfo qinfo = null;
      Frame u = null;
      final int ncolA = dinfo._adaptedFrame.numCols();

      try {
        // 0) Make input frame [A,Q], where A = read-only training data, Q = matrix from randomized subspace iteration
        Vec[] vecs = new Vec[ncolA + _parms._nv];
        for (int i = 0; i < ncolA; i++) vecs[i] = dinfo._adaptedFrame.vec(i);
        for (int i = 0; i < _parms._nv; i++) vecs[ncolA + i] = qfrm.vec(i);
        Frame aqfrm = new Frame(vecs);

        // 1) Form the matrix B' = A'Q = (Q'A)'
        _job.update(1, "Forming small matrix B = Q'A for direct SVD");
        SMulTask stsk = new SMulTask(dinfo, _parms._nv);
        stsk.doAll(aqfrm);

        // 2) Compute SVD of small matrix: If B' = WDV', then B = VDW'
        _job.update(1, "Calculating SVD of small matrix locally");
        Matrix atqJ = new Matrix(stsk._atq);
        SingularValueDecomposition svdJ = atqJ.svd();

        // 3) Form orthonormal matrix U = QV
        _job.update(1, "Forming distributed orthonormal matrix U");
        if (_parms._keep_u) {
          model._output._u_key = Key.make(u_name);
          double[][] svdJ_u = svdJ.getV().getMatrix(0,atqJ.getColumnDimension()-1,0,_parms._nv-1).getArray();
<<<<<<< HEAD
=======

>>>>>>> 6ef6f834
          qinfo = new DataInfo(qfrm, null, true, DataInfo.TransformType.NONE, false, false, false);
          DKV.put(qinfo._key, qinfo);
          BMulTask btsk = new BMulTask(_job._key, qinfo, ArrayUtils.transpose(svdJ_u));
          btsk.doAll(_parms._nv, Vec.T_NUM, qinfo._adaptedFrame);
          u = btsk.outputFrame(model._output._u_key, null, null);
        }

        model._output._d = Arrays.copyOfRange(svdJ.getSingularValues(),0,_parms._nv);
        model._output._v = svdJ.getU().getMatrix(0,atqJ.getRowDimension()-1,0,_parms._nv-1).getArray();
      } finally {
        if( qinfo != null ) qinfo.remove();
      }
      return u;
    }

    @Override
    public void compute2() {
      SVDModel model = null;
      DataInfo dinfo = null;
      Frame u = null, qfrm = null;
      Vec[] uvecs = null;

      try {
        Scope.enter();
        init(true);   // Initialize parameters
        _parms.read_lock_frames(_job); // Fetch & read-lock input frames
        if (error_count() > 0) throw new IllegalArgumentException("Found validation errors: " + validationErrors());

        // The model to be built
        model = new SVDModel(dest(), _parms, new SVDModel.SVDOutput(SVD.this));
        model.delete_and_lock(_job);

        // 0) Transform training data and save standardization vectors for use in scoring later
        dinfo = new DataInfo(_train, _valid, 0, _parms._use_all_factor_levels, _parms._transform, DataInfo.TransformType.NONE, /* skipMissing */ !_parms._impute_missing, /* imputeMissing */ _parms._impute_missing, /* missingBucket */ false, /* weights */ false, /* offset */ false, /* fold */ false, /* intercept */ false);
        DKV.put(dinfo._key, dinfo);

        // Save adapted frame info for scoring later
        model._output._normSub = dinfo._normSub == null ? new double[dinfo._nums] : dinfo._normSub;
        if(dinfo._normMul == null) {
          model._output._normMul = new double[dinfo._nums];
          Arrays.fill(model._output._normMul, 1.0);
        } else
          model._output._normMul = dinfo._normMul;
        model._output._permutation = dinfo._permutation;
        model._output._nnums = dinfo._nums;
        model._output._ncats = dinfo._cats;
        model._output._catOffsets = dinfo._catOffsets;
        model._output._names_expanded = dinfo.coefNames();

        String u_name = (_parms._u_name == null || _parms._u_name.length() == 0) ? "SVDUMatrix_" + Key.rand() : _parms._u_name;
        String v_name = (_parms._v_name == null || _parms._v_name.length() == 0) ? "SVDVMatrix_" + Key.rand() : _parms._v_name;

        if(_parms._svd_method == SVDParameters.Method.GramSVD) {
          // Calculate and save Gram matrix of training data
          // NOTE: Gram computes A'A/n where n = nrow(A) = number of rows in training set (excluding rows with NAs)
          _job.update(1, "Begin distributed calculation of Gram matrix");
          GramTask gtsk = new GramTask(_job._key, dinfo).doAll(dinfo._adaptedFrame);
          Gram gram = gtsk._gram;   // TODO: This ends up with all NaNs if training data has too many missing values
          assert gram.fullN() == _ncolExp;
          model._output._nobs = gtsk._nobs;
          model._output._total_variance = gram.diagSum() * gtsk._nobs / (gtsk._nobs-1);  // Since gram = X'X/nobs, but variance requires nobs-1 in denominator
          model.update(_job);

          // Cannot calculate SVD if all rows contain missing value(s) and hence were skipped
          if(gtsk._nobs == 0)
            error("_train", "Every row in _train contains at least one missing value. Consider setting impute_missing = TRUE.");
          if (error_count() > 0) throw new IllegalArgumentException("Found validation errors: " + validationErrors());

          // Calculate SVD of G = A'A/n and back out SVD of A. If SVD of A = UDV' then A'A/n = V(D^2/n)V'
          _job.update(1, "Calculating SVD of Gram matrix locally");
          Matrix gramJ = new Matrix(gtsk._gram.getXX());
          SingularValueDecomposition svdJ = gramJ.svd();

          // Output diagonal of D
          _job.update(1, "Computing stats from SVD");
          double[] sval = svdJ.getSingularValues();
          model._output._d = new double[_parms._nv];    // Only want rank = nv diagonal values
          for(int k = 0; k < _parms._nv; k++)
            model._output._d[k] = Math.sqrt(sval[k] * model._output._nobs);

          // Output right singular vectors V
          double[][] v = svdJ.getV().getArray();
          assert v.length == _ncolExp && LinearAlgebraUtils.numColsExp(dinfo._adaptedFrame,_parms._use_all_factor_levels) == _ncolExp;
          model._output._v = new double[_ncolExp][_parms._nv];  // Only want rank = nv decomposition
          for(int i = 0; i < v.length; i++)
            System.arraycopy(v[i], 0, model._output._v[i], 0, _parms._nv);

          // Calculate left singular vectors U = AVD^(-1) if requested
          if(_parms._keep_u) {
            model._output._u_key = Key.make(u_name);
            double[][] vt = ArrayUtils.transpose(model._output._v);
            for (int k = 0; k < _parms._nv; k++)
              ArrayUtils.div(vt[k], model._output._d[k]);
            BMulTask tsk = new BMulTask(_job._key, dinfo, vt).doAll(_parms._nv, Vec.T_NUM, dinfo._adaptedFrame);
            u = tsk.outputFrame(model._output._u_key, null, null);
          }
        } else if(_parms._svd_method == SVDParameters.Method.Power) {
          // Calculate and save Gram matrix of training data
          // NOTE: Gram computes A'A/n where n = nrow(A) = number of rows in training set (excluding rows with NAs)
          _job.update(1, "Begin distributed calculation of Gram matrix");
          GramTask gtsk = new GramTask(_job._key, dinfo).doAll(dinfo._adaptedFrame);
          Gram gram = gtsk._gram;   // TODO: This ends up with all NaNs if training data has too many missing values
          assert gram.fullN() == _ncolExp;
          model._output._nobs = gtsk._nobs;
          model._output._total_variance = gram.diagSum() * gtsk._nobs / (gtsk._nobs-1);  // Since gram = X'X/nobs, but variance requires nobs-1 in denominator
          model.update(_job);

          // 1) Run one iteration of power method
          _job.update(1, "Iteration 1 of power method");     // One unit of work
          // 1a) Initialize right singular vector v_1
          model._output._v = new double[_parms._nv][_ncolExp];  // Store V' for ease of use and transpose back at end
          model._output._v[0] = powerLoop(gram, _parms._seed);

          // Keep track of I - \sum_i v_iv_i' where v_i = eigenvector i
          double[][] ivv_sum = new double[_ncolExp][_ncolExp];
          for (int i = 0; i < _ncolExp; i++) ivv_sum[i][i] = 1;

          // 1b) Initialize singular value \sigma_1 and update u_1 <- Av_1
          if (!_parms._only_v) {
            model._output._d = new double[_parms._nv];
            model._output._u_key = Key.make(u_name);
            uvecs = new Vec[_parms._nv];
            computeSigmaU(dinfo, model, 0, ivv_sum, uvecs);  // Compute first singular value \sigma_1
          }
          model._output._iterations = 1;
          model.update(_job); // Update model in K/V store

          // 1c) Update Gram matrix A_1'A_1 = (I - v_1v_1')A'A(I - v_1v_1')
          updateIVVSum(ivv_sum, model._output._v[0]);
          // double[][] gram_update = ArrayUtils.multArrArr(ArrayUtils.multArrArr(ivv_sum, gram), ivv_sum);
          GramUpdate guptsk = new GramUpdate(_job._key, dinfo, ivv_sum).doAll(dinfo._adaptedFrame);
          Gram gram_update = guptsk._gram;

          for (int k = 1; k < _parms._nv; k++) {
            if (stop_requested()) break;
            _job.update(1, "Iteration " + String.valueOf(k+1) + " of power method");   // One unit of work

            // 2) Iterate x_i <- (A_k'A_k/n)x_{i-1} until convergence and set v_k = x_i/||x_i||
            model._output._v[k] = powerLoop(gram_update, _parms._seed);

            // 3) Residual data A_k = A - \sum_{i=1}^k \sigma_i u_iv_i' = A - \sum_{i=1}^k Av_iv_i' = A(I - \sum_{i=1}^k v_iv_i')
            // 3a) Compute \sigma_k = ||A_{k-1}v_k|| and u_k = A_{k-1}v_k/\sigma_k
            if (!_parms._only_v)
              computeSigmaU(dinfo, model, k, ivv_sum, uvecs);

            // 3b) Compute Gram of residual A_k'A_k = (I - \sum_{i=1}^k v_jv_j')A'A(I - \sum_{i=1}^k v_jv_j')
            updateIVVSum(ivv_sum, model._output._v[k]);   // Update I - \sum_{i=1}^k v_iv_i' with sum up to current singular value
            // gram_update = ArrayUtils.multArrArr(ivv_sum, ArrayUtils.multArrArr(gram, ivv_sum));  // Too slow on wide arrays
            guptsk = new GramUpdate(_job._key, dinfo, ivv_sum).doAll(dinfo._adaptedFrame);
            gram_update = guptsk._gram;
            model._output._iterations++;
            model.update(_job); // Update model in K/V store
          }

          // 4) Normalize output frame columns by singular values to get left singular vectors
          model._output._v = ArrayUtils.transpose(model._output._v);  // Transpose to get V (since vectors were stored as rows)

          if (!_parms._only_v && !_parms._keep_u) {          // Delete U vecs if computed, but user does not want it returned
            for( Vec uvec : uvecs ) uvec.remove();
            model._output._u_key = null;
          } else if (!_parms._only_v && _parms._keep_u) {   // Divide U cols by singular values and save to DKV
            u = new Frame(model._output._u_key, null, uvecs);
            DKV.put(u._key, u);
            DivideU utsk = new DivideU(model._output._d);
            utsk.doAll(u);
          }
        } else if(_parms._svd_method == SVDParameters.Method.Randomized) {
          qfrm = randSubIter(dinfo, model);
          u = directSVD(dinfo, qfrm, model, u_name);
        } else
          error("_svd_method", "Unrecognized SVD method " + _parms._svd_method);

        if (_parms._save_v_frame) {
          model._output._v_key = Key.make(v_name);
          ArrayUtils.frame(model._output._v_key, null, model._output._v);
        }
        model._output._model_summary = createModelSummaryTable(model._output);
        model.update(_job);
      } finally {
        if( model != null ) model.unlock(_job);
        if( dinfo != null ) dinfo.remove();
        if( u != null & !_parms._keep_u ) u.delete();
        if( qfrm != null ) qfrm.delete();
        _parms.read_unlock_frames(_job);

        List<Key> keep = new ArrayList<>();
        Frame uFrm = DKV.getGet(model._output._u_key);
        if (uFrm != null) for (Vec vec : uFrm.vecs()) keep.add(vec._key);
        Frame vFrm = DKV.getGet(model._output._v_key);
        if (vFrm != null) for (Vec vec : vFrm.vecs()) keep.add(vec._key);
        Scope.exit(keep.toArray(new Key[0]));
      }
      tryComplete();
    }
  }

  private TwoDimTable createModelSummaryTable(SVDModel.SVDOutput output) {
    if(null == output._d) return null;

    String[] colTypes = new String[_parms._nv];
    String[] colFormats = new String[_parms._nv];
    String[] colHeaders = new String[_parms._nv];
    Arrays.fill(colTypes, "double");
    Arrays.fill(colFormats, "%5f");
    for(int i = 0; i < colHeaders.length; i++) colHeaders[i] = "sval" + String.valueOf(i + 1);
    return new TwoDimTable("Singular values", null, new String[1],
            colHeaders, colTypes, colFormats, "", new String[1][], new double[][]{output._d});
  }

  private static class CalcSigmaU extends FrameTask<CalcSigmaU> {
    final double[] _svec;
    public double _sval;
    public long _nobs;

    public CalcSigmaU(Key<Job> jobKey, DataInfo dinfo, double[] svec) {
      super(jobKey, dinfo);
      _svec = svec;
      _sval = 0;
    }

    @Override protected void processRow(long gid, DataInfo.Row r, NewChunk[] outputs) {
      double num = r.innerProduct(_svec);
      outputs[0].addNum(num);
      _sval += num * num;
      ++_nobs;
    }

    @Override public void reduce(CalcSigmaU other) {
      _nobs += other._nobs;
      _sval += other._sval;
    }

    @Override protected void postGlobal() {
      _sval = Math.sqrt(_sval);
    }
  }

  private static class GramUpdate extends FrameTask<GramUpdate> {
    final double[][] _ivv;
    public Gram _gram;
    public long _nobs;

    public GramUpdate(Key<Job> jobKey, DataInfo dinfo, double[][] ivv) {
      super(jobKey, dinfo);
      assert null != ivv && ivv.length == ivv[0].length;
      _ivv = ivv;
    }

    @Override protected boolean chunkInit(){
      _gram = new Gram(_dinfo.fullN(), 0, _ivv.length, 0, false);
      _numRow = _dinfo.newDenseRow(MemoryManager.malloc8d(_ivv.length),0);
      return true;
    }

    private transient Row _numRow;
    @Override protected void processRow(long gid, DataInfo.Row r) {
      double w = 1; // TODO: add weights to dinfo?
      double[] nums = _numRow.numVals;
      for(int row = 0; row < _ivv.length; row++)
        nums[row] = r.innerProduct(_ivv[row]);
      _gram.addRow(_numRow, w);
      ++_nobs;
    }

    @Override protected void chunkDone(long n){
      double r = 1.0/_nobs;
      _gram.mul(r);
    }

    @Override public void reduce(GramUpdate gt){
      double r1 = (double)_nobs/(_nobs+gt._nobs);
      _gram.mul(r1);
      double r2 = (double)gt._nobs/(_nobs+gt._nobs);
      gt._gram.mul(r2);
      _gram.add(gt._gram);
      _nobs += gt._nobs;
    }
  }

  private static class DivideU extends MRTask<DivideU> {
    final double[] _sigma;

    public DivideU(double[] sigma) {
      _sigma = sigma;
    }

    @Override public void map(Chunk cs[]) {
      assert _sigma.length == cs.length;

      for (int col = 0; col < cs.length; col++) {
        for(int row = 0; row < cs[0].len(); row++) {
          double x = cs[col].atd(row);
          cs[col].set(row, x / _sigma[col]);
        }
      }
    }
  }

  // Compute Y = AG where A is n by p and G is a p by k standard Gaussian matrix
  private static class RandSubInit extends FrameTask<RandSubInit> {
    final double[][] _gaus;   // G' is k by p for convenient multiplication

    public RandSubInit(Key<Job> jobKey, DataInfo dinfo, double[][] gaus) {
      super(jobKey, dinfo);
      _gaus = gaus;
    }

    @Override protected void processRow(long gid, DataInfo.Row row, NewChunk[] outputs) {
      for(int k = 0; k < _gaus.length; k++) {
        double y = row.innerProduct(_gaus[k]);
        outputs[k].addNum(y);
      }
    }
  }
}<|MERGE_RESOLUTION|>--- conflicted
+++ resolved
@@ -165,11 +165,7 @@
         aqfrm.add(yqfrm);
 
         // Calculate Cholesky of Y Gram to get R' = L matrix
-<<<<<<< HEAD
-        update(1, "Computing QR factorization of Y");
-=======
         _job.update(1, "Computing QR factorization of Y");
->>>>>>> 6ef6f834
         yinfo = new DataInfo(yqfrm, null, true, DataInfo.TransformType.NONE, true, false, false);
         DKV.put(yinfo._key, yinfo);
         LinearAlgebraUtils.computeQInPlace(_job._key, yinfo);
@@ -227,11 +223,7 @@
         aqfrm.add(ayqfrm.subframe(ncolA + _parms._nv, ayqfrm.numCols()));   // [A,Q]
 
         // Calculate Cholesky of Gram to get R' = L matrix
-<<<<<<< HEAD
-        update(1, "Computing QR factorization of Y");
-=======
         _job.update(1, "Computing QR factorization of Y");
->>>>>>> 6ef6f834
         yinfo = new DataInfo(ybig, null, true, DataInfo.TransformType.NONE, true, false, false);
         DKV.put(yinfo._key, yinfo);
         LinearAlgebraUtils.computeQ(_job._key, yinfo, yqfrm);
@@ -302,10 +294,6 @@
         if (_parms._keep_u) {
           model._output._u_key = Key.make(u_name);
           double[][] svdJ_u = svdJ.getV().getMatrix(0,atqJ.getColumnDimension()-1,0,_parms._nv-1).getArray();
-<<<<<<< HEAD
-=======
-
->>>>>>> 6ef6f834
           qinfo = new DataInfo(qfrm, null, true, DataInfo.TransformType.NONE, false, false, false);
           DKV.put(qinfo._key, qinfo);
           BMulTask btsk = new BMulTask(_job._key, qinfo, ArrayUtils.transpose(svdJ_u));
