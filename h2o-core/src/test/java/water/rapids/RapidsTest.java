--- conflicted
+++ resolved
@@ -308,17 +308,6 @@
     Frame f = null;
     try {
       Frame fr = ArrayUtils.frame(ard(ard(1.223292e-02),
-<<<<<<< HEAD
-                                      ard(1.635312e-25),
-                                      ard(1.601522e-11),
-                                      ard(8.452298e-10),
-                                      ard(2.643733e-10),
-                                      ard(2.671520e-06),
-                                      ard(1.165381e-06),
-                                      ard(7.193265e-10),
-                                      ard(3.383532e-04),
-                                      ard(2.561221e-05)));
-=======
               ard(1.635312e-25),
               ard(1.601522e-11),
               ard(8.452298e-10),
@@ -328,7 +317,6 @@
               ard(7.193265e-10),
               ard(3.383532e-04),
               ard(2.561221e-05)));
->>>>>>> 4f96ee57
       double[] probs = new double[]{0.001, 0.005, .01, .02, .05, .10, .50, .8883, .90, .99};
       String x = String.format("(quantile %s %s \"interpolate\" _)", fr._key, Arrays.toString(probs));
       Val val = Exec.exec(x);
@@ -415,13 +403,9 @@
       NFSFileVec nfs = NFSFileVec.make(f);
       ParseSetup ps = ParseSetup.guessSetup(new Key[]{nfs._key}, false, 1);
       ps.getColumnTypes()[1] = Vec.T_CAT;
-<<<<<<< HEAD
-      census = ParseDataset.parse(Key.make( "census.hex"), new Key[]{nfs._key}, true, ps);
-=======
       ParseDataset.parse(Key.make( "census.hex"), new Key[]{nfs._key}, true, ps);
       
       exec_str("(assign census.hex (colnames= census.hex [0 1 2 3 4 5 6 7 8] [\"Community.Area.Number\" \"COMMUNITY.AREA.NAME\" \"PERCENT.OF.HOUSING.CROWDED\" \"PERCENT.HOUSEHOLDS.BELOW.POVERTY\" \"PERCENT.AGED.16..UNEMPLOYED\" \"PERCENT.AGED.25..WITHOUT.HIGH.SCHOOL.DIPLOMA\" \"PERCENT.AGED.UNDER.18.OR.OVER.64\" \"PER.CAPITA.INCOME.\" \"HARDSHIP.INDEX\"]))", ses);
->>>>>>> 4f96ee57
 
       exec_str("(assign crimes.hex (colnames= crimes.hex [0 1 2 3 4 5 6 7 8 9 10 11 12 13 14 15 16 17 18 19 20 21] [\"ID\" \"Case.Number\" \"Date\" \"Block\" \"IUCR\" \"Primary.Type\" \"Description\" \"Location.Description\" \"Arrest\" \"Domestic\" \"Beat\" \"District\" \"Ward\" \"Community.Area\" \"FBI.Code\" \"X.Coordinate\" \"Y.Coordinate\" \"Year\" \"Updated.On\" \"Latitude\" \"Longitude\" \"Location\"]))", ses);
 
