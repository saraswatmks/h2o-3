package water.fvec;

import water.*;
<<<<<<< HEAD
import water.nbhm.NonBlockingHashMapLong;
import water.parser.BufferedString;
import water.parser.Categorical;
=======
import water.nbhm.NonBlockingHashMap;
import water.parser.BufferedString;
>>>>>>> 4f96ee57
import water.util.*;

import java.util.Arrays;
import java.util.Random;
import java.util.UUID;

/** A distributed vector/array/column of uniform data.
 *
 *  <p>A distributed vector has a count of elements, an element-to-chunk
 *  mapping, a Java-like type (mostly determines rounding on store and
 *  display), and functions to directly load elements without further
 *  indirections.  The data is compressed, or backed by disk or both.
 *
 *  <p>A Vec is a collection of {@link Chunk}s, each of which holds between 1,000
 *  and 1,000,000 elements.  Operations on a Chunk are intended to be
 *  single-threaded; operations on a Vec are intended to be parallel and
 *  distributed on Chunk granularities, with each Chunk being manipulated by a
 *  separate CPU.  The standard Map/Reduce ({@link MRTask}) paradigm handles
 *  parallel and distributed Chunk access well.
 *
 *  <p>Individual elements can be directly accessed like a (very large and
 *  distributed) array - however this is not the fastest way to access the
 *  data.  Direct access from Chunks is faster, avoiding several layers of
 *  indirection.  In particular accessing a random row from the Vec will force
 *  the containing Chunk data to be cached locally (and network traffic to
 *  bring it local); accessing all rows from a single machine will force all
 *  the Big Data to be pulled local typically resulting in swapping and very
 *  poor performance.  The main API is provided for ease of small-data
 *  manipulations and is fairly slow for writing; when touching ALL the data
 *  you are much better off using e.g. {@link MRTask}.
 *
 *   <p>The main API is {@link #at}, {@link #set}, and {@link #isNA}:<br>
 *   <table class='table table-striped table-bordered' border="1" summary="">
 *   <tr><th>     Returns       </th><th>    Call      </th><th>  Missing?  </th><th>Notes</th>
 *   <tr><td>  {@code double}   </td><td>{@link #at}   </td><td>{@code NaN} </td><td></td>
 *   <tr><td>  {@code long}     </td><td>{@link #at8}  </td><td>   throws   </td><td></td>
 *   <tr><td>  {@code long}     </td><td>{@link #at16l}</td><td>   throws   </td><td>Low  half of 128-bit UUID</td>
 *   <tr><td>  {@code long}     </td><td>{@link #at16h}</td><td>   throws   </td><td>High half of 128-bit UUID</td>
 *   <tr><td>{@link BufferedString}</td><td>{@link #atStr}</td><td>{@code null}</td><td>Updates BufferedString in-place and returns it for flow-coding</td>
 *   <tr><td>  {@code boolean}  </td><td>{@link #isNA} </td><td>{@code true}</td><td></td>
 *   <tr><td>        </td><td>{@link #set(long,double)}</td><td>{@code NaN} </td><td></td>
 *   <tr><td>        </td><td>{@link #set(long,float)} </td><td>{@code NaN} </td><td>Limited precision takes less memory</td>
 *   <tr><td>        </td><td>{@link #set(long,long)}  </td><td>Cannot set  </td><td></td>
 *   <tr><td>        </td><td>{@link #set(long,String)}</td><td>{@code null}</td><td>Convenience wrapper for String</td>
 *   <tr><td>        </td><td>{@link #setNA(long)}     </td><td>            </td><td></td>
 *   </table>
 *
 *  <p>Example manipulating some individual elements:<pre>
 *    double r1 = vec.at(0x123456789L);  // Access element 0x1234567889 as a double
 *    double r2 = vec.at(-1);            // Throws AIOOBE
 *    long   r3 = vec.at8_abs(1);        // Element #1, as a long
 *    vec.set(2,r1+r3);                  // Set element #2, as a double
 *  </pre>
 *
 *  <p>Vecs have a loosely enforced <em>type</em>: one of numeric, {@link UUID}
 *  or {@link String}.  Numeric types are further broken down into integral
 *  ({@code long}) and real ({@code double}) types.  The {@code categorical} type is
 *  an integral type, with a String mapping side-array.  Most of the math
 *  algorithms will treat categoricals as small dense integers, and most categorical
 *  printouts will use the String mapping.  Time is another special integral
 *  type: it is represented as milliseconds since the unix epoch, and is mostly
 *  treated as an integral type when doing math but it has special time-based
 *  printout formatting.  All types support the notion of a missing element; for
 *  real types this is always NaN.  It is an error to attempt to fetch a
 *  missing integral type, and {@link #isNA} must be called first.  Integral
 *  types are losslessly compressed.  Real types may lose 1 or 2 ULPS due to
 *  compression.
 *
 *  <p>Reading elements as doubles, or checking for an element missing is
 *  always safe.  Reading a missing integral type throws an exception, since
 *  there is no NaN equivalent in the integer domain.  <em>Writing</em> to
 *  elements may throw if the backing data is read-only (file backed), and
 *  otherwise is fully supported.
 *
 *  <p>Note this dangerous scenario: loading a missing value as a double, and
 *  setting it as a long: <pre>
 *   set(row,(long)at(row)); // Danger!
 *</pre>
 *  The cast from a Double.NaN to a long produces a zero!  This code will
 *  silently replace a missing value with a zero.
 *
 *  <p>Vecs have a lazily computed {@link RollupStats} object and Key.  The
 *  RollupStats give fast access to the common metrics: {@link #min}, {@link
 *  #max}, {@link #mean}, {@link #sigma}, the count of missing elements ({@link
 *  #naCnt}) and non-zeros ({@link #nzCnt}), amongst other stats.  They are
 *  cleared if the Vec is modified and lazily recomputed after the modified Vec
 *  is closed.  Clearing the RollupStats cache is fairly expensive for
 *  individual {@link #set} calls but is easy to amortize over a large count of
 *  writes; i.e., batch writing is efficient.  This is normally handled by the
 *  MRTask framework; the {@link Vec.Writer} framework allows
 *  <em>single-threaded</em> efficient batch writing for smaller Vecs.
 *
 *  <p>Example usage of common stats:<pre>
 *    double mean = vec.mean();  // Vec's mean; first touch computes and caches rollups
 *    double min  = vec.min();   // Smallest element; already computed
 *    double max  = vec.max();   // Largest element; already computed
 *    double sigma= vec.sigma(); // Standard deviation; already computed
 *  </pre>
 *
 *  <p>Example: Impute (replace) missing values with the mean.  Note that the
 *  use of {@code vec.mean()} in the constructor uses (and computes) the
 *  general RollupStats before the MRTask starts.  Setting a value in the Chunk
 *  clears the RollupStats (since setting any value but the mean will change
 *  the mean); they will be recomputed at the next use after the MRTask.
 *  <pre>
 *    new MRTask{} { final double _mean = vec.mean();
 *      public void map( Chunk chk ) {
 *        for( int row=0; row &lt; chk._len; row++ )
 *          if( chk.isNA(row) ) chk.set(row,_mean);
 *      }
 *    }.doAll(vec);
 *  </pre>
 *
 *  <p>Vecs have a {@link Vec.VectorGroup}.  Vecs in the same VectorGroup have the
 *  same Chunk and row alignment - that is, Chunks with the same index are
 *  homed to the same Node and have the same count of rows-per-Chunk.  {@link
 *  Frame}s are only composed of Vecs of the same VectorGroup (or very small
 *  Vecs) guaranteeing that all elements of each row are homed to the same Node
 *  and set of Chunks - such that a simple {@code for} loop over a set of
 *  Chunks all operates locally.  See the example in the {@link Chunk} class.
 *
 *  <p>It is common and cheap to make new Vecs in the same VectorGroup as an
 *  existing Vec and initialized to e.g. zero.  Such Vecs are often used as
 *  temps, and usually immediately set to interest values in a later MRTask
 *  pass.
 * 
 *  <p>Example creation of temp Vecs:<pre>
 *    Vec tmp0 = vec.makeZero();         // New Vec with same VectorGroup and layout as vec, filled with zero
 *    Vec tmp1 = vec.makeCon(mean);      // Filled with 'mean'
 *    assert tmp1.at(0x123456789)==mean; // All elements filled with 'mean'
 *    for( int i=0; i&lt;100; i++ )         // A little math on the first 100 elements
 *      tmp0.set(i,tmp1.at(i)+17);       // ...set into the tmp0 vec
 *  </pre>
 *
 *  <p>Vec {@link Key}s have a special layout (enforced by the various Vec
 *  constructors) so there is a direct Key mapping from a Vec to a numbered
 *  Chunk and vice-versa.  This mapping is crucially used in all sorts of
 *  places, basically representing a global naming scheme across a Vec and the
 *  Chunks that make it up.  The basic layout created by {@link #newKey}:
 * <pre>
 *              byte:    0      1   2 3 4 5  6 7 8 9  10+
 *  Vec   Key layout: Key.VEC  -1   vec#grp    -1     normal Key bytes; often e.g. a function of original file name
 *  Chunk Key layout: Key.CHK  -1   vec#grp  chunk#   normal Key bytes; often e.g. a function of original file name
 *  RollupStats Key : Key.CHK  -1   vec#grp    -2     normal Key bytes; often e.g. a function of original file name
 *  Group Key layout: Key.GRP  -1     -1       -1     normal Key bytes; often e.g. a function of original file name
 *  ESPC  Key layout: Key.GRP  -1     -1       -2     normal Key bytes; often e.g. a function of original file name
 * </pre>
 *
 * @author Cliff Click
 */
public class Vec extends Keyed<Vec> {
<<<<<<< HEAD
  /** Element-start per chunk.  Always zero for chunk 0.  One more entry than
   *  chunks, so the last entry is the total number of rows.  This field is
   *  dead/ignored in subclasses that are guaranteed to have fixed-sized chunks
   *  such as file-backed Vecs. */
  final public long[] _espc;

  private String [] _domain;
=======
  // Vec internal type: one of T_BAD, T_UUID, T_STR, T_NUM, T_CAT, T_TIME
  byte _type;                   // Vec Type

  /** Element-start per chunk, i.e. the row layout.  Defined in the
   *  VectorGroup.  This field is dead/ignored in subclasses that are
   *  guaranteed to have fixed-sized chunks such as file-backed Vecs. */
  public int _rowLayout;
  // Carefully set in the constructor and read_impl to be pointer-equals to a
  // common copy one-per-node.  These arrays can get both *very* common
  // (one-per-Vec at least, sometimes one-per-Chunk), and very large (one per
  // Chunk, could run into the millions).
  private transient long _espc[];

  // String domain, only for Categorical columns
  private String[] _domain;

  // Rollup stats key.  Every ask of a rollup stats (e.g. min/mean/max or
  // bytesize) bounces through the DKV to fetch the latest copy of the Rollups
  // - lest a Vec.set changes the rollups and we return a stale copy.
  transient private Key _rollupStatsKey;

>>>>>>> 4f96ee57
  /** Returns the categorical toString mapping array, or null if not an categorical column.
   *  Not a defensive clone (to expensive to clone; coding error to change the
   *  contents).
   *  @return the categorical / factor / categorical mapping array, or null if not a categorical column */
  public final String[] domain() { return _domain; }
  /** Returns the {@code i}th factor for this categorical column.
   *  @return The {@code i}th factor */
  public final String factor( long i ) { return _domain[(int)i]; }
  /** Set the categorical/factor names.  No range-checking on the actual
   *  underlying numeric domain; user is responsible for maintaining a mapping
   *  which is coherent with the Vec contents. */
  public final void setDomain(String[] domain) { _domain = domain; if( domain != null ) _type = T_CAT; }
  /** Returns cardinality for categorical domain or -1 for other types. */
  public final int cardinality() { return isCategorical() ? _domain.length : -1; }

  // Vec internal type
  public static final byte T_BAD  =  0; // No none-NA rows (triple negative! all NAs or zero rows)
  public static final byte T_UUID =  1; // UUID
  public static final byte T_STR  =  2; // String
  public static final byte T_NUM  =  3; // Numeric, but not categorical or time
  public static final byte T_CAT  =  4; // Integer, with a categorical/factor String mapping
  public static final byte T_TIME =  5; // Long msec since the Unix Epoch - with a variety of display/parse options
  public static final String[] TYPE_STR=new String[] { "BAD", "UUID", "String", "Numeric", "Enum", "Time", "Time", "Time"};

  public static final boolean DO_HISTOGRAMS = true;

<<<<<<< HEAD
  /** True if this is an categorical column.  All categorical columns are also {@link #isInt}, but
   *  not vice-versa.
=======
  /** True if this is an categorical column.  All categorical columns are also
   *  {@link #isInt}, but not vice-versa.
>>>>>>> 4f96ee57
   *  @return true if this is an categorical column.  */
  public final boolean isCategorical() {
    assert (_type==T_CAT && _domain!=null) || (_type!=T_CAT && _domain==null);
    return _type==T_CAT;
  }

  public final double sparseRatio() {
    return rollupStats()._nzCnt/(double)length();
  }
  /** True if this is a UUID column.  
   *  @return true if this is a UUID column.  */
  public final boolean isUUID   (){ return _type==T_UUID; }
  /** True if this is a String column.  
   *  @return true if this is a String column.  */
  public final boolean isString (){ return _type==T_STR; }
  /** True if this is a numeric column, excluding categorical and time types.
   *  @return true if this is a numeric column, excluding categorical and time types  */
  public final boolean isNumeric(){ return _type==T_NUM; }
  /** True if this is a time column.  All time columns are also {@link #isInt}, but
   *  not vice-versa.
   *  @return true if this is a time column.  */
  public final boolean isTime   (){ return _type==T_TIME; }
<<<<<<< HEAD
//  final byte timeMode(){ assert isTime(); return (byte)(_type-T_TIME); }
  /** Time formatting string.
   *  @return Time formatting string
   */
//  public final String timeParse(){ return ParseTime.TIME_PARSE[timeMode()]; }

=======
>>>>>>> 4f96ee57

  /** Build a numeric-type Vec; the caller understands Chunk layout (via the
   *  {@code espc} array).
   */
<<<<<<< HEAD
  public Vec( Key<Vec> key, long espc[]) { this(key, espc, null, T_NUM); }
=======
  public Vec( Key<Vec> key, int rowLayout) { this(key, rowLayout, null, T_NUM); }
>>>>>>> 4f96ee57

  /** Build a numeric-type or categorical-type Vec; the caller understands Chunk
   *  layout (via the {@code espc} array); categorical Vecs need to pass the
   *  domain.
   */
<<<<<<< HEAD
  Vec( Key<Vec> key, long espc[], String[] domain) { this(key,espc,domain, (domain==null?T_NUM:T_CAT)); }
=======
  Vec( Key<Vec> key, int rowLayout, String[] domain) { this(key,rowLayout,domain, (domain==null?T_NUM:T_CAT)); }
>>>>>>> 4f96ee57

  /** Main default constructor; the caller understands Chunk layout (via the
   *  {@code espc} array), plus categorical/factor the {@code domain} (or null for
   *  non-categoricals), and the Vec type. */
<<<<<<< HEAD
  public Vec( Key<Vec> key, long espc[], String[] domain, byte type ) {
=======
  public Vec( Key<Vec> key, int rowLayout, String[] domain, byte type ) {
>>>>>>> 4f96ee57
    super(key);
    assert key._kb[0]==Key.VEC;
    assert domain==null || type==T_CAT;
    assert T_BAD <= type && type <= T_TIME; // Note that T_BAD is allowed for all-NA Vecs
    setMeta(type,domain);
    _rowLayout = rowLayout;
    _type = type;
    _domain = domain;
    _espc = ESPC.espc(this);
  }

  public long[] espc() { if( _espc==null ) _espc = ESPC.espc(this); return _espc; }

  /** Number of elements in the vector; returned as a {@code long} instead of
   *  an {@code int} because Vecs support more than 2^32 elements. Overridden
   *  by subclasses that compute length in an alternative way, such as
   *  file-backed Vecs.
   *  @return Number of elements in the vector */
  public long length() { espc(); return _espc[_espc.length-1]; }

  /** Number of chunks, returned as an {@code int} - Chunk count is limited by
   *  the max size of a Java {@code long[]}.  Overridden by subclasses that
   *  compute chunks in an alternative way, such as file-backed Vecs.
   *  @return Number of chunks */
  public int nChunks() { return espc().length-1; }

  /** Convert a chunk-index into a starting row #.  For constant-sized chunks
   *  this is a little shift-and-add math.  For variable-sized chunks this is a
   *  table lookup. */
  long chunk2StartElem( int cidx ) { return espc()[cidx]; }

  /** Number of rows in chunk. Does not fetch chunk content. */
  private int chunkLen( int cidx ) { espc(); return (int) (_espc[cidx + 1] - _espc[cidx]); }

  /** Check that row-layouts are compatible. */
  boolean checkCompatible( Vec v ) {
    // Vecs are compatible iff they have same group and same espc (i.e. same length and same chunk-distribution)
    return (espc() == v.espc() || Arrays.equals(_espc, v._espc)) &&
            (VectorGroup.sameGroup(this, v) || length() < 1e3);
  }

  /** Default read/write behavior for Vecs.  File-backed Vecs are read-only. */
  boolean readable() { return true ; }
  /** Default read/write behavior for Vecs.  AppendableVecs are write-only. */
  boolean writable() { return true; }
  public void setBad() { _type = T_BAD; }
  /** Get the column type. */
  public byte get_type() { return _type; }
  public String get_type_str() { return TYPE_STR[_type]; }

  public boolean isBinary(){
    RollupStats rs = rollupStats();
    return rs._isInt && rs._mins[0] == 0 && rs._maxs[0] == 1;
  }

  private void setMeta( byte type, String[] domain) {
<<<<<<< HEAD
    assert (type==T_CAT && domain!=null) || (type!=T_CAT && domain==null);
=======
    if( domain==null && type==T_CAT ) type = T_NUM; // Until you have some strings, you are just a numeric column
>>>>>>> 4f96ee57
    _domain = domain;
    _type = type;
  }
  public void copyMeta( Vec src, Futures fs ) { setMeta(src._type,src._domain); DKV.put(this,fs); }

  // ======= Create zero/constant Vecs ======
  /** Make a new zero-filled vec **/
  public static Vec makeZero( long len, boolean redistribute ) {
    return makeCon(0L,len,redistribute);
  }
  /** Make a new zero-filled vector with the given row count. 
   *  @return New zero-filled vector with the given row count. */
  public static Vec makeZero( long len ) { return makeCon(0L,len); }

  /** Make a new constant vector with the given row count, and redistribute the data
   * evenly around the cluster.
   * @param x The value with which to fill the Vec.
   * @param len Number of rows.
   * @return New cosntant vector with the given len.
   */
  public static Vec makeCon(double x, long len) {
    return makeCon(x,len,true);
  }

  /** Make a new constant vector with the given row count. 
   *  @return New constant vector with the given row count. */
  public static Vec makeCon(double x, long len, boolean redistribute) {
    int log_rows_per_chunk = FileVec.DFLT_LOG2_CHUNK_SIZE;
    return makeCon(x,len,log_rows_per_chunk,redistribute);
  }

  /** Make a new constant vector with the given row count, and redistribute the data evenly
   *  around the cluster.
   *  @return New constant vector with the given row count. */
  public static Vec makeCon(double x, long len, int log_rows_per_chunk) {
    return makeCon(x,len,log_rows_per_chunk,true);
  }

  /** Make a new constant vector with the given row count.
   *  @return New constant vector with the given row count. */
  public static Vec makeCon(double x, long len, int log_rows_per_chunk, boolean redistribute) {
    int chunks0 = (int)Math.max(1,len>>log_rows_per_chunk); // redistribute = false
    int chunks1 = (int)Math.min( 4 * H2O.NUMCPUS * H2O.CLOUD.size(), len); // redistribute = true
    int nchunks = (redistribute && chunks0 < chunks1 && len > 10*chunks1) ? chunks1 : chunks0;
    long[] espc = new long[nchunks+1];
    espc[0] = 0;
    for( int i=1; i<nchunks; i++ )
      espc[i] = redistribute ? espc[i-1]+len/nchunks : ((long)i)<<log_rows_per_chunk;
    espc[nchunks] = len;
    VectorGroup vg = VectorGroup.VG_LEN1;
    return makeCon(x,vg,ESPC.rowLayout(vg._key,espc));
  }

  public Vec [] makeDoubles(int n, double [] values) {
    Key [] keys = group().addVecs(n);
    Vec [] res = new Vec[n];
    for(int i = 0; i < n; ++i)
      res[i] = new Vec(keys[i],_rowLayout);
    fillDoubleChunks(this,res, values);
    Futures fs = new Futures();
    for(Vec v:res)
      DKV.put(v,fs);
    fs.blockForPending();
    System.out.println("made vecs " + Arrays.toString(res));
    return res;
  }


  private static void fillDoubleChunks(Vec v, final Vec[] ds, final double [] values){
    new MRTask(){
      public void map(Chunk c){
        for(int i = 0; i < ds.length; ++i)
          DKV.put(ds[i].chunkKey(c.cidx()),new C0DChunk(values[i],c._len << 3));
      }
    }.doAll(v);
  }
  /** Make a new vector with the same size and data layout as the current one,
   *  and initialized to zero.
   *  @return A new vector with the same size and data layout as the current one,
   *  and initialized to zero.  */
  public Vec makeZero() { return makeCon(0, null, group(), _rowLayout); }

  /** A new vector with the same size and data layout as the current one, and
   *  initialized to zero, with the given categorical domain.
   *  @return A new vector with the same size and data layout as the current
   *  one, and initialized to zero, with the given categorical domain. */
<<<<<<< HEAD
  public Vec makeZero(String[] domain) { return makeCon(0, domain, group(), _espc); }
=======
  public Vec makeZero(String[] domain) { return makeCon(0, domain, group(), _rowLayout); }
>>>>>>> 4f96ee57

  /** A new vector which is a copy of {@code this} one.
   *  @return a copy of the vector.  */
  public Vec makeCopy() { return makeCopy(domain()); }

  /** A new vector which is a copy of {@code this} one.
   *  @return a copy of the vector.  */
  public Vec makeCopy(String[] domain){ return makeCopy(domain, _type); }

  public Vec makeCopy(String[] domain, byte type) {
    Vec v = doCopy();
    v.setMeta(type,domain);
    DKV.put(v);
    return v;
  }

  public Vec doCopy() {
    final Vec v = new Vec(group().addVec(),_rowLayout);
    new MRTask(){
      @Override public void map(Chunk c){
        Chunk c2 = c.deepCopy();
        DKV.put(v.chunkKey(c.cidx()), c2, _fs);
      }
    }.doAll(this);
    return v;
  }

  public static Vec makeCon( final long l, String[] domain, VectorGroup group, int rowLayout ) {
    final Vec v0 = new Vec(group.addVec(), rowLayout, domain);
    final int nchunks = v0.nChunks();
    new MRTask() {              // Body of all zero chunks
      @Override protected void setupLocal() {
        for( int i=0; i<nchunks; i++ ) {
          Key k = v0.chunkKey(i);
          if( k.home() ) DKV.put(k,new C0LChunk(l,v0.chunkLen(i)),_fs);
        }
      }
    }.doAllNodes();
    DKV.put(v0._key, v0);        // Header last
    return v0;
  }

  public static Vec makeVec(double [] vals, Key<Vec> vecKey){
    Vec v = new Vec(vecKey,ESPC.rowLayout(vecKey,new long[]{0,vals.length}));
    NewChunk nc = new NewChunk(v,0);
    Futures fs = new Futures();
    for(double d:vals)
      nc.addNum(d);
    nc.close(fs);
    DKV.put(v._key, v, fs);
<<<<<<< HEAD
=======
    fs.blockForPending();
    return v;
  }

  // allow missing (NaN) categorical values
  public static Vec makeVec(double [] vals, String [] domain, Key<Vec> vecKey){
    Vec v = new Vec(vecKey,ESPC.rowLayout(vecKey, new long[]{0, vals.length}), domain);
    NewChunk nc = new NewChunk(v,0);
    Futures fs = new Futures();
    for(double d:vals) {
      assert(Double.isNaN(d) || (long)d == d);
      nc.addNum(d);
    }
    nc.close(fs);
    DKV.put(v._key, v, fs);
>>>>>>> 4f96ee57
    fs.blockForPending();
    return v;
  }
  // Warning: longs are lossily converted to doubles in nc.addNum(d)
  public static Vec makeVec(long [] vals, String [] domain, Key<Vec> vecKey){
    Vec v = new Vec(vecKey,ESPC.rowLayout(vecKey, new long[]{0, vals.length}), domain);
    NewChunk nc = new NewChunk(v,0);
    Futures fs = new Futures();
    for(long d:vals)
      nc.addNum(d);
    nc.close(fs);
    DKV.put(v._key, v, fs);
    fs.blockForPending();
    return v;
  }

  public static Vec[] makeCons(double x, long len, int n) {
    Vec[] vecs = new Vec[n];
    for( int i=0; i<n; i++ )
      vecs[i] = makeCon(x,len,true);
    return vecs;
  }

  /** Make a new vector with the same size and data layout as the current one,
   *  and initialized to the given constant value.
   *  @return A new vector with the same size and data layout as the current one,
   *  and initialized to the given constant value.  */
  public Vec makeCon( final double d ) { return makeCon(d, group(), _rowLayout); }

  private static Vec makeCon( final double d, VectorGroup group, int rowLayout ) {
    if( (long)d==d ) return makeCon((long)d, null, group, rowLayout);
    final Vec v0 = new Vec(group.addVec(), rowLayout, null, T_NUM);
    final int nchunks = v0.nChunks();
    new MRTask() {              // Body of all zero chunks
      @Override protected void setupLocal() {
        for( int i=0; i<nchunks; i++ ) {
          Key k = v0.chunkKey(i);
          if( k.home() ) DKV.put(k,new C0DChunk(d,v0.chunkLen(i)),_fs);
        }
      }
    }.doAllNodes();
    DKV.put(v0._key, v0);        // Header last
    return v0;
  }

  public Vec [] makeZeros(int n){return makeZeros(n,null,null);}
  public Vec [] makeZeros(int n, String [][] domain, byte[] types){ return makeCons(n, 0, domain, types);}

  // Make a bunch of compatible zero Vectors
  public Vec[] makeCons(int n, final long l, String[][] domains, byte[] types) {
    final int nchunks = nChunks();
    Key<Vec>[] keys = group().addVecs(n);
    final Vec[] vs = new Vec[keys.length];
    for(int i = 0; i < vs.length; ++i)
      vs[i] = new Vec(keys[i],_rowLayout, 
                      domains== null ? null : domains[i], 
                      types  == null ? T_NUM: types[i]);
    new MRTask() {
      @Override protected void setupLocal() {
        for (Vec v1 : vs) {
          for (int i = 0; i < nchunks; i++) {
            Key k = v1.chunkKey(i);
            if (k.home()) DKV.put(k, new C0LChunk(l, chunkLen(i)), _fs);
          }
        }
        for( Vec v : vs ) if( v._key.home() ) DKV.put(v._key,v,_fs);
      }
    }.doAllNodes();
    return vs;
  }

  /** A Vec from an array of doubles
   *  @param rows Data
   *  @return The Vec  */
  public static Vec makeCon(Key<Vec> k, double ...rows) {
    k = k==null?Vec.VectorGroup.VG_LEN1.addVec():k;
    Futures fs = new Futures();
    AppendableVec avec = new AppendableVec(k, T_NUM);
    NewChunk chunk = new NewChunk(avec, 0);
    for( double r : rows ) chunk.addNum(r);
    chunk.close(0, fs);
    Vec vec = avec.layout_and_close(fs);
    fs.blockForPending();
    return vec;
  }

  /** Make a new vector initialized to increasing integers, starting with 1.
   *  @return A new vector initialized to increasing integers, starting with 1. */
  public static Vec makeSeq( long len, boolean redistribute) {
    return new MRTask() {
      @Override public void map(Chunk[] cs) {
        for( Chunk c : cs )
          for( int r = 0; r < c._len; r++ )
            c.set(r, r + 1 + c._start);
      }
    }.doAll(makeZero(len, redistribute))._fr.vecs()[0];
  }

  /** Make a new vector initialized to increasing integers, starting with `min`.
   *  @return A new vector initialized to increasing integers, starting with `min`.
   */
  public static Vec makeSeq(final long min, long len) {
    return new MRTask() {
      @Override public void map(Chunk[] cs) {
        for (Chunk c : cs)
          for (int r = 0; r < c._len; r++)
            c.set(r, r + min + c._start);
      }
    }.doAll(makeZero(len))._fr.vecs()[0];
  }

  /** Make a new vector initialized to increasing integers, starting with `min`.
   *  @return A new vector initialized to increasing integers, starting with `min`.
   */
  public static Vec makeSeq(final long min, long len, boolean redistribute) {
    return new MRTask() {
      @Override public void map(Chunk[] cs) {
        for (Chunk c : cs)
          for (int r = 0; r < c._len; r++)
            c.set(r, r + min + c._start);
      }
    }.doAll(makeZero(len, redistribute))._fr.vecs()[0];
  }

  /** Make a new vector initialized to increasing integers mod {@code repeat}.
   *  @return A new vector initialized to increasing integers mod {@code repeat}.
   */
  public static Vec makeRepSeq( long len, final long repeat ) {
    return new MRTask() {
      @Override public void map(Chunk[] cs) {
        for( Chunk c : cs )
          for( int r = 0; r < c._len; r++ )
            c.set(r, (r + c._start) % repeat);
      }
    }.doAll(makeZero(len))._fr.vecs()[0];
  }

  /** Make a new vector initialized to random numbers with the given seed */
  public Vec makeRand( final long seed ) {
    Vec randVec = makeZero();
    new MRTask() {
      @Override public void map(Chunk c){
        Random rng = new RandomUtils.PCGRNG(c._start,1);
        for(int i = 0; i < c._len; ++i) {
          rng.setSeed(seed+c._start+i); // Determinstic per-row
          c.set(i, rng.nextFloat());
        }
      }
    }.doAll(randVec);
    return randVec;
  }

  // ======= Rollup Stats ======

  /** Vec's minimum value 
   *  @return Vec's minimum value */
  public double min()  { return mins()[0]; }
  /** Vec's 5 smallest values 
   *  @return Vec's 5 smallest values */
  public double[] mins(){ return rollupStats()._mins; }
  /** Vec's maximum value 
   *  @return Vec's maximum value */
  public double max()  { return maxs()[0]; }
  /** Vec's 5 largest values 
   *  @return Vec's 5 largeest values */
  public double[] maxs(){ return rollupStats()._maxs; }
  /** True if the column contains only a constant value and it is not full of NAs 
   *  @return True if the column is constant */
  public final boolean isConst() { return min() == max(); }
  /** True if the column contains only NAs
   *  @return True if the column contains only NAs */
  public final boolean isBad() { return naCnt()==length(); }
  /** Vecs's mean 
   *  @return Vec's mean */
  public double mean() { return rollupStats()._mean; }
  /** Vecs's standard deviation
   *  @return Vec's standard deviation */
  public double sigma(){ return rollupStats()._sigma; }
  /** Vecs's mode
   * @return Vec's mode */
  public int mode() {
    if (!isCategorical()) throw H2O.unimpl();
    long[] bins = bins();
    return ArrayUtils.maxIndex(bins);
  }
  /** Count of missing elements
   *  @return Count of missing elements */
  public long  naCnt() { return rollupStats()._naCnt; }
  /** Count of non-zero elements
   *  @return Count of non-zero elements */
  public long  nzCnt() { return rollupStats()._nzCnt; }
  /** Count of positive infinities
   *  @return Count of positive infinities */
  public long  pinfs() { return rollupStats()._pinfs; }
  /** Count of negative infinities
   *  @return Count of negative infinities */
  public long  ninfs() { return rollupStats()._ninfs; }
  /** <b>isInt</b> is a property of numeric Vecs and not a type; this
   *  property can be changed by assigning non-integer values into the Vec (or
   *  restored by overwriting non-integer values with integers).  This is a
   *  strong type for {@link #isCategorical} and {@link #isTime} Vecs.
   *  @return true if the Vec is all integers */
  public boolean isInt(){return rollupStats()._isInt; }
  /** Size of compressed vector data. */
  public long byteSize(){return rollupStats()._size; }

  /** Default percentiles for approximate (single-pass) quantile computation (histogram-based). */
  public static final double PERCENTILES[] = {0.001,0.01,0.1,0.2,0.25,0.3,1.0/3.0,0.4,0.5,0.6,2.0/3.0,0.7,0.75,0.8,0.9,0.99,0.999};
  /** A simple and cheap histogram of the Vec, useful for getting a broad
   *  overview of the data.  Each bin is row-counts for the bin's range.  The
   *  bin's range is computed from {@link #base} and {@link #stride}.  The
   *  histogram is computed on first use and cached thereafter.
   *  @return A set of histogram bins, or null for String columns */
  public long[] bins() { return RollupStats.get(this, true)._bins;      }
  /** Optimistically return the histogram bins, or null if not computed 
   *  @return the histogram bins, or null if not computed */
  public long[] lazy_bins() { return rollupStats()._bins; }
  /** The {@code base} for a simple and cheap histogram of the Vec, useful
   *  for getting a broad overview of the data.  This returns the base of
   *  {@code bins()[0]}.
   *  @return the base of {@code bins()[0]} */
  public double base()      { return RollupStats.get(this,true).h_base(); }
  /** The {@code stride} for a a simple and cheap histogram of the Vec, useful
   *  for getting a broad overview of the data.  This returns the stride
   *  between any two bins.
   *  @return the stride between any two bins */
  public double stride()    { return RollupStats.get(this,true).h_stride(); }

  /** A simple and cheap percentiles of the Vec, useful for getting a broad
   *  overview of the data.  The specific percentiles are take from {@link #PERCENTILES}. 
   *  @return A set of percentiles */
  public double[] pctiles() { return RollupStats.get(this, true)._pctiles;   }


  /** Compute the roll-up stats as-needed */
  private RollupStats rollupStats() { return RollupStats.get(this); }

  public void startRollupStats(Futures fs) { startRollupStats(fs,false);}

  /**
   * Check if we have local cached copy of basic Vec stats (including histogram if requested) and if not start task to compute and fetch them;
   * useful when launching a bunch of them in parallel to avoid single threaded execution later (e.g. for-loop accessing min/max of every vec in a frame).
   *
   * Does *not* guarantee rollup stats will be cached locally when done since there may be racy changes to vec which will flush local caches.
   *
   * @param fs Futures allow to wait for this task to finish.
   * @param doHisto Also compute histogram, requires second pass over data amd is not computed by default.
   *
   */
  public void startRollupStats(Futures fs, boolean doHisto) { RollupStats.start(this,fs,doHisto); }

  /** A high-quality 64-bit checksum of the Vec's content, useful for
   *  establishing dataset identity.
   *  @return Checksum of the Vec's content  */
  @Override protected long checksum_impl() { return rollupStats()._checksum;}


  private static class SetMutating extends TAtomic<RollupStats> {
    @Override protected RollupStats atomic(RollupStats rs) {
      return rs != null && rs.isMutating() ? null : RollupStats.makeMutating();
    }
  }

  /** Begin writing into this Vec.  Immediately clears all the rollup stats
   *  ({@link #min}, {@link #max}, {@link #mean}, etc) since such values are
   *  not meaningful while the Vec is being actively modified.  Can be called
   *  repeatedly.  Per-chunk row-counts will not be changing, just row
   *  contents. */
  public void preWriting( ) {
    if( !writable() ) throw new IllegalArgumentException("Vector not writable");
    final Key rskey = rollupStatsKey();
    Value val = DKV.get(rskey);
    if( val != null ) {
      RollupStats rs = val.get(RollupStats.class);
      if( rs.isMutating() ) return; // Vector already locked against rollups
    }
    // Set rollups to "vector isMutating" atomically.
    new SetMutating().invoke(rskey);
  }

  /** Stop writing into this Vec.  Rollup stats will again (lazily) be
   *  computed. */
  public Futures postWrite( Futures fs ) {
    // Get the latest rollups *directly* (do not compute them!).
    if (writable()) { // skip this for immutable vecs (like FileVec)
      final Key rskey = rollupStatsKey();
      Value val = DKV.get(rollupStatsKey());
      if (val != null) {
        RollupStats rs = val.get(RollupStats.class);
        if (rs.isMutating())  // Vector was mutating, is now allowed for rollups
          DKV.remove(rskey, fs);// Removing will cause them to be rebuilt, on demand
      }
    }
    return fs;                  // Flow-coding
  }


  // ======= Key and Chunk Management ======

  /** Convert a row# to a chunk#.  For constant-sized chunks this is a little
   *  shift-and-add math.  For variable-sized chunks this is a binary search,
   *  with a sane API (JDK has an insane API).  Overridden by subclasses that
   *  compute chunks in an alternative way, such as file-backed Vecs. */
   public int elem2ChunkIdx( long i ) {
    if( !(0 <= i && i < length()) ) throw new ArrayIndexOutOfBoundsException("0 <= "+i+" < "+length());
    long[] espc = espc();       // Preload
    int lo=0, hi = nChunks();
    while( lo < hi-1 ) {
      int mid = (hi+lo)>>>1;
      if( i < espc[mid] ) hi = mid;
      else                lo = mid;
    }
    while( espc[lo+1] == i ) lo++;
    return lo;
  }

  /** Get a Vec Key from Chunk Key, without loading the Chunk.
   *  @return the Vec Key for the Chunk Key */
  public static Key getVecKey( Key chk_key ) {
    assert chk_key._kb[0]==Key.CHK;
    byte [] bits = chk_key._kb.clone();
    bits[0] = Key.VEC;
    UnsafeUtils.set4(bits, 6, -1); // chunk#
    return Key.make(bits);
  }

  /** Get a Chunk Key from a chunk-index.  Basically the index-to-key map.
   *  @return Chunk Key from a chunk-index */
  public Key chunkKey(int cidx ) { return chunkKey(_key,cidx); }

  /** Get a Chunk Key from a chunk-index and a Vec Key, without needing the
   *  actual Vec object.  Basically the index-to-key map.
   *  @return Chunk Key from a chunk-index and Vec Key */
  public static Key chunkKey(Key veckey, int cidx ) {
    byte [] bits = veckey._kb.clone();
    bits[0] = Key.CHK;
    UnsafeUtils.set4(bits, 6, cidx); // chunk#
    return Key.make(bits);
  }
  // Filled in lazily and racily... but all writers write the exact identical Key
  public Key rollupStatsKey() { 
    if( _rollupStatsKey==null ) _rollupStatsKey=chunkKey(-2);
    return _rollupStatsKey;
  }

  /** Get a Chunk's Value by index.  Basically the index-to-key map, plus the
   *  {@code DKV.get()}.  Warning: this pulls the data locally; using this call
   *  on every Chunk index on the same node will probably trigger an OOM!  */
  public Value chunkIdx( int cidx ) {
    Value val = DKV.get(chunkKey(cidx));
    assert checkMissing(cidx,val) : "Missing chunk " + chunkKey(cidx);
    return val;
  }

  private boolean checkMissing(int cidx, Value val) {
    if( val != null ) return true;
    Log.err("Error: Missing chunk " + cidx + " for " + _key);
    return false;
  }

  /** Return the next Chunk, or null if at end.  Mostly useful for parsers or
   *  optimized stencil calculations that want to "roll off the end" of a
   *  Chunk, but in a highly optimized way. */
  Chunk nextChunk( Chunk prior ) {
    int cidx = elem2ChunkIdx(prior._start)+1;
    return cidx < nChunks() ? chunkForChunkIdx(cidx) : null;
  }

  /** Make a new random Key that fits the requirements for a Vec key. 
   *  @return A new random Vec Key */
  public static Key<Vec> newKey(){return newKey(Key.make());}

  /** Internally used to help build Vec and Chunk Keys; public to help
   *  PersistNFS build file mappings.  Not intended as a public field. */
  public static final int KEY_PREFIX_LEN = 4+4+1+1;
  /** Make a new Key that fits the requirements for a Vec key, based on the
   *  passed-in key.  Used to make Vecs that back over e.g. disk files. */
  static Key<Vec> newKey(Key k) {
    byte [] kb = k._kb;
    byte [] bits = MemoryManager.malloc1(kb.length + KEY_PREFIX_LEN);
    bits[0] = Key.VEC;
    bits[1] = -1;         // Not homed
    UnsafeUtils.set4(bits,2,0);   // new group, so we're the first vector
    UnsafeUtils.set4(bits,6,-1);  // 0xFFFFFFFF in the chunk# area
    System.arraycopy(kb, 0, bits, 4 + 4 + 1 + 1, kb.length);
    return Key.make(bits);
  }

  /** Make a ESPC-group key.  */
  private static Key espcKey(Key key) { 
    byte [] bits = key._kb.clone();
    bits[0] = Key.GRP;
    UnsafeUtils.set4(bits, 2, -1);
    UnsafeUtils.set4(bits, 6, -2);
    return Key.make(bits);
  }

  /** Make a Vector-group key.  */
  private Key groupKey(){
    byte [] bits = _key._kb.clone();
    bits[0] = Key.GRP;
    UnsafeUtils.set4(bits, 2, -1);
    UnsafeUtils.set4(bits, 6, -1);
    return Key.make(bits);
  }

  /** Get the group this vector belongs to.  In case of a group with only one
   *  vector, the object actually does not exist in KV store.  This is the ONLY
   *  place VectorGroups are fetched.
   *  @return VectorGroup this vector belongs to */
  public final VectorGroup group() {
    Key gKey = groupKey();
    Value v = DKV.get(gKey);
    // if no group exists we have to create one
    return v==null ? new VectorGroup(gKey,1) : (VectorGroup)v.get();
  }

  /** The Chunk for a chunk#.  Warning: this pulls the data locally; using this
   *  call on every Chunk index on the same node will probably trigger an OOM!
   *  @return Chunk for a chunk# */
  public Chunk chunkForChunkIdx(int cidx) {
    long start = chunk2StartElem(cidx); // Chunk# to chunk starting element#
    Value dvec = chunkIdx(cidx);        // Chunk# to chunk data
    Chunk c = dvec.get();               // Chunk data to compression wrapper
    long cstart = c._start;             // Read once, since racily filled in
    Vec v = c._vec;
    int tcidx = c._cidx;
    if( cstart == start && v != null && tcidx == cidx)
      return c;                       // Already filled-in
    assert cstart == -1 || v == null || tcidx == -1; // Was not filled in (everybody racily writes the same start value)
    c._vec = this;             // Fields not filled in by unpacking from Value
    c._start = start;          // Fields not filled in by unpacking from Value
    c._cidx = cidx;
    return c;
  }

  /** The Chunk for a row#.  Warning: this pulls the data locally; using this
   *  call on every Chunk index on the same node will probably trigger an OOM!
   *  @return Chunk for a row# */
  public final Chunk chunkForRow(long i) { return chunkForChunkIdx(elem2ChunkIdx(i)); }

  // ======= Direct Data Accessors ======

  /** Fetch element the slow way, as a long.  Floating point values are
   *  silently rounded to an integer.  Throws if the value is missing. 
   *  @return {@code i}th element as a long, or throw if missing */
  public final long  at8( long i ) { return chunkForRow(i).at8_abs(i); }

  /** Fetch element the slow way, as a double, or Double.NaN is missing.
   *  @return {@code i}th element as a double, or Double.NaN if missing */
  public final double at( long i ) { return chunkForRow(i).at_abs(i); }
  /** Fetch the missing-status the slow way. 
   *  @return the missing-status the slow way */
  public final boolean isNA(long row){ return chunkForRow(row).isNA_abs(row); }

  /** Fetch element the slow way, as the low half of a UUID.  Throws if the
   *  value is missing or not a UUID.
   *  @return {@code i}th element as a UUID low half, or throw if missing */
  public final long  at16l( long i ) { return chunkForRow(i).at16l_abs(i); }
  /** Fetch element the slow way, as the high half of a UUID.  Throws if the
   *  value is missing or not a UUID.
   *  @return {@code i}th element as a UUID high half, or throw if missing */
  public final long  at16h( long i ) { return chunkForRow(i).at16h_abs(i); }

  /** Fetch element the slow way, as a {@link BufferedString} or null if missing.
   *  Throws if the value is not a String.  BufferedStrings are String-like
   *  objects than can be reused in-place, which is much more efficient than
   *  constructing Strings.
   *  @return {@code i}th element as {@link BufferedString} or null if missing, or
   *  throw if not a String */
  public final BufferedString atStr( BufferedString bStr, long i ) { return chunkForRow(i).atStr_abs(bStr, i); }

  /** A more efficient way to read randomly to a Vec - still single-threaded,
   *  but much faster than Vec.at(i).  Limited to single-threaded
   *  single-machine reads.
   *
   * Usage:
   * Vec.Reader vr = vec.new Reader();
   * x = vr.at(0);
   * y = vr.at(1);
   * z = vr.at(2);
   */
  public final class Reader {
    private Chunk _cache;
    private Chunk chk(long i) {
      Chunk c = _cache;
      return (c != null && c.chk2()==null && c._start <= i && i < c._start+ c._len) ? c : (_cache = chunkForRow(i));
    }
    public final long    at8( long i ) { return chk(i). at8_abs(i); }
    public final double   at( long i ) { return chk(i).  at_abs(i); }
    public final boolean isNA(long i ) { return chk(i).isNA_abs(i); }
    public final long length() { return Vec.this.length(); }
  }

  /** Write element the slow way, as a long.  There is no way to write a
   *  missing value with this call.  Under rare circumstances this can throw:
   *  if the long does not fit in a double (value is larger magnitude than
   *  2^52), AND float values are stored in Vec.  In this case, there is no
   *  common compatible data representation.  */
  public final void set( long i, long l) {
    Chunk ck = chunkForRow(i);
    ck.set_abs(i, l);
    postWrite(ck.close(ck.cidx(), new Futures())).blockForPending();
  }

  /** Write element the slow way, as a double.  Double.NaN will be treated as a
   *  set of a missing element. */
  public final void set( long i, double d) {
    Chunk ck = chunkForRow(i);
    ck.set_abs(i, d);
    postWrite(ck.close(ck.cidx(), new Futures())).blockForPending();
  }

  /** Write element the slow way, as a float.  Float.NaN will be treated as a
   *  set of a missing element. */
  public final void set( long i, float  f) {
    Chunk ck = chunkForRow(i);
    ck.set_abs(i, f);
    postWrite(ck.close(ck.cidx(), new Futures())).blockForPending();
  }

  /** Set the element as missing the slow way.  */
  final void setNA( long i ) {
    Chunk ck = chunkForRow(i);
    ck.setNA_abs(i);
    postWrite(ck.close(ck.cidx(), new Futures())).blockForPending();
  }

  /** Write element the slow way, as a String.  {@code null} will be treated as a
   *  set of a missing element. */
  public final void set( long i, String str) {
    Chunk ck = chunkForRow(i);
    ck.set_abs(i, str);
    postWrite(ck.close(ck.cidx(), new Futures())).blockForPending();
  }

  /** A more efficient way to write randomly to a Vec - still single-threaded,
   *  still slow, but much faster than Vec.set().  Limited to single-threaded
   *  single-machine writes.
   *
   * Usage:
   * try( Vec.Writer vw = vec.open() ) {
   *   vw.set(0, 3.32);
   *   vw.set(1, 4.32);
   *   vw.set(2, 5.32);
   * }
   */
  public final class Writer implements java.io.Closeable {
    private Chunk _cache;
    private Chunk chk(long i) {
      Chunk c = _cache;
      return (c != null && c.chk2()==null && c._start <= i && i < c._start+ c._len) ? c : (_cache = chunkForRow(i));
    }
    private Writer() { preWriting(); }
    public final void set( long i, long   l) { chk(i).set_abs(i, l); }
    public final void set( long i, double d) { chk(i).set_abs(i, d); }
    public final void set( long i, float  f) { chk(i).set_abs(i, f); }
    public final void setNA( long i        ) { chk(i).setNA_abs(i); }
    public final void set( long i,String str){ chk(i).set_abs(i, str); }
    public Futures close(Futures fs) { return postWrite(closeLocal(fs)); }
    public void close() { close(new Futures()).blockForPending(); }
  }

  /** Create a writer for bulk serial writes into this Vec.
   *  @return A Writer for bulk serial writes */
  public final Writer open() { return new Writer(); }

  /** Close all chunks that are local (not just the ones that are homed)
   *  This should only be called from a Writer object */
  private Futures closeLocal(Futures fs) {
    int nc = nChunks();
    for( int i=0; i<nc; i++ )
      if( H2O.containsKey(chunkKey(i)) )
        chunkForChunkIdx(i).close(i, fs);
    return fs;                  // Flow-coding
  }

  /** Pretty print the Vec: {@code [#elems, min/mean/max]{chunks,...}}
   *  @return Brief string representation of a Vec */
  @Override public String toString() {
    RollupStats rs = RollupStats.getOrNull(this,rollupStatsKey());
    String s = "["+length()+(rs == null ? ", {" : ","+rs._mins[0]+"/"+rs._mean+"/"+rs._maxs[0]+", "+PrettyPrint.bytes(rs._size)+", {");
    int nc = nChunks();
    for( int i=0; i<nc; i++ ) {
      s += chunkKey(i).home_node()+":"+chunk2StartElem(i)+":";
      // CNC: Bad plan to load remote data during a toString... messes up debug printing
      // Stupidly chunkForChunkIdx loads all data locally
      // s += chunkForChunkIdx(i).getClass().getSimpleName().replaceAll("Chunk","")+", ";
    }
    return s+"}]";
  }

  /**
   * Convenience method for converting to a categorical vector.
   * @return A categorical vector based on the contents of the original vector.
   */
  public Vec toCategoricalVec() {return VecUtils.toCategoricalVec(this);}
  /**
   * Convenience method for converting to a string vector.
   * @return A string vector based on the contents of the original vector.
   */
  public Vec toStringVec() {return VecUtils.toStringVec(this);}
  /**
   * Convenience method for converting to a numeric vector.
   * @return A numeric vector based on the contents of the original vector.
   */
  public Vec toNumericVec() {return VecUtils.toNumericVec(this);}

  /** True if two Vecs are equal.  Checks for equal-Keys only (so it is fast)
   *  and not equal-contents.
   *  @return True if two Vecs are equal */
  @Override public boolean equals( Object o ) {
    return o instanceof Vec && ((Vec)o)._key.equals(_key);
  }
  /** Vec's hashcode, which is just the Vec Key hashcode.
   *  @return Vec's hashcode */
  @Override public int hashCode() { return _key.hashCode(); }

  /** Remove associated Keys when this guy removes.  For Vecs, remove all
   *  associated Chunks.
   *  @return Passed in Futures for flow-coding  */
  @Override public Futures remove_impl( Futures fs ) {
    // Bulk dumb local remove - no JMM, no ordering, no safety.
    final int ncs = nChunks();
    new MRTask() {
      @Override public void setupLocal() { bulk_remove(_key,ncs); }
    }.doAllNodes();
    return fs;
  }
  // Bulk remove: removes LOCAL keys only, without regard to total visibility.
  // Must be run in parallel on all nodes to preserve semantics, completely
  // removing the Vec without any JMM communication.
  static void bulk_remove( Key vkey, int ncs ) {
    for( int i=0; i<ncs; i++ ) {
      Key kc = chunkKey(vkey,i);
      H2O.raw_remove(kc);
    }
    Key kr = chunkKey(vkey,-2); // Rollup Stats
    H2O.raw_remove(kr);
    H2O.raw_remove(vkey);
  }

  /** Write out K/V pairs */
  @Override protected AutoBuffer writeAll_impl(AutoBuffer ab) {
    int ncs = nChunks();
    for( int i=0; i<ncs; i++ ) {
      Key ck = chunkKey(i);
      ab.put(DKV.getGet(ck));   // Pull all Chunks local
      if( !ck.home() ) H2O.raw_remove(ck); // Remove the non-local ones as you go
    }
    return super.writeAll_impl(ab);
  }
  @Override protected Keyed readAll_impl(AutoBuffer ab, Futures fs) { 
    int ncs = nChunks();
    for( int i=0; i<ncs; i++ )
      DKV.put(chunkKey(i),ab.get(Chunk.class),fs,true); // Push chunk remote; do not cache local
    return super.readAll_impl(ab,fs);
  }

  // ======= Whole Vec Transformations ======

  /** Always makes a copy of the given vector which shares the same group as
   *  this Vec.  This can be expensive operation since it can force copy of
   *  data among nodes.
   *
   * @param vec vector which is intended to be copied
   * @return a copy of vec which shared the same {@link VectorGroup} with this vector
   */
  public Vec align(final Vec vec) {
<<<<<<< HEAD
    assert ! this.group().equals(vec.group()) : "Vector align expects a vector from different vector group";
    assert this.length() == vec.length() : "Trying to align vectors with different length!";
    Vec avec = makeZero(); // aligned vector
    new MRTask() {
      @Override public void map(Chunk c0) {
        long srow = c0._start;
        for (int r = 0; r < c0._len; r++) c0.set(r, vec.at(srow + r));
      }
    }.doAll(avec);
    avec._domain = vec._domain;
    return avec;
  }

  /** Transform this vector to categorical.  If the vector is integer vector then its
   *  domain is collected and transformed to corresponding strings.  If the
   *  vector is categorical an identity transformation vector is returned.
   *  Transformation is done by a {@link CategoricalWrappedVec} which provides a mapping
   *  between values - without copying the underlying data.
   *  @return A new categorical Vec  */
//  public CategoricalWrappedVec toCategorical() {
//    if( isCategorical() ) return adaptTo(domain()); // Use existing domain directly
//    if( !isInt() ) throw new IllegalArgumentException("Categorical conversion only works on integer columns");
//    int min = (int) min(), max = (int) max();
//    // try to do the fast domain collection
//    long domain[] = (min >=0 && max < Integer.MAX_VALUE-4) ? new CollectDomainFast(max).doAll(this).domain() : new CollectDomain().doAll(this).domain();
//    if( domain.length > Categorical.MAX_CATEGORICAL_SIZE )
//      throw new IllegalArgumentException("Column domain is too large to be represented as an categorical: " + domain.length + " > " + Categorical.MAX_CATEGORICAL_SIZE);
//    return adaptTo(ArrayUtils.toString(domain));
//  }

  /** Create a new Vec (as opposed to wrapping it) that is the categorical'ified version of the original.
   *  The original Vec is not mutated.  */
  public Vec toCategorical() {
    if( isCategorical() ) return makeCopy(domain());
    if( !isInt() ) throw new IllegalArgumentException("Categorical conversion only works on integer columns");
    int min = (int) min(), max = (int) max();
    // try to do the fast domain collection
    long dom[] = (min >= 0 && max < Integer.MAX_VALUE - 4) ? new CollectDomainFast(max).doAll(this).domain() : new CollectDomain().doAll(this).domain();
    if (dom.length > Categorical.MAX_CATEGORICAL_COUNT)
      throw new IllegalArgumentException("Column domain is too large to be represented as an categorical: " + dom.length + " > " + Categorical.MAX_CATEGORICAL_COUNT);
    return copyOver(dom);
  }

  /** Create a new Vec (as opposed to wrapping it) that is the Numeric'd version of the original.
   *  The original Vec is not mutated.  */
  public Vec toNumeric() { return makeCopy(null, T_NUM); }

  private Vec copyOver(long[] domain) {
    String[][] dom = new String[1][];
    dom[0]=domain==null?null:ArrayUtils.toString(domain);
    return new CPTask(domain).doAll(1,this).outputFrame(null,dom).anyVec();
  }

  private static class CPTask extends MRTask<CPTask> {
    private final long[] _domain;
    CPTask(long[] domain) { _domain = domain;}
    @Override public void map(Chunk c, NewChunk nc) {
      for(int i=0;i<c._len;++i) {
        if( c.isNA(i) ) { nc.addNA(); continue; }
        if( _domain == null )
          nc.addNum(c.at8(i));
        else {
          long num = Arrays.binarySearch(_domain,c.at8(i));  // ~24 hits in worst case for 10M levels
          if( num < 0 )
            throw new IllegalArgumentException("Could not find the categorical value!");
          nc.addNum(num);
        }
      }
    }
  }

  /** Transform an categorical Vec to a Int Vec. If the domain of the Vec is stringified ints, then
   * it will use those ints. Otherwise, it will use the raw domain mapping.
   * If the domain is stringified ints, then all of the domain must be able to be parsed as
   * an int. If it cannot be parsed as such, a NumberFormatException will be caught and
   * rethrown as an IllegalArgumentException that declares the illegal domain value.
   * Otherwise, the this pointer is copied to a new Vec whose domain is null.
   * @return A new Vec
   */
  public Vec toInt() {
    if( isInt() && _domain==null ) return copyOver(null);
    if( !isCategorical() ) throw new IllegalArgumentException("toInt conversion only works on categorical and Int vecs");
    // check if the 1st lvl of the domain can be parsed as int
    boolean useDomain=false;
    Vec newVec = copyOver(null);
    try {
      Integer.parseInt(this._domain[0]);
      useDomain=true;
    } catch (NumberFormatException e) {
      // makeCopy and return...
    }
    if( useDomain ) {
      new MRTask() {
        @Override public void map(Chunk c) {
          for (int i=0;i<c._len;++i)
            if( !c.isNA(i) )
              c.set(i, Integer.parseInt(_domain[(int)c.at8(i)]));
        }
      }.doAll(newVec);
    }
    return newVec;
  }

=======
    return new Frame(this).makeCompatible(new Frame(vec),true)[0];
  }


>>>>>>> 4f96ee57
  /** Make a Vec adapting this cal vector to the 'to' categorical Vec.  The adapted
   *  CategoricalWrappedVec has 'this' as it's masterVec, but returns results in the 'to'
   *  domain (or just past it, if 'this' has elements not appearing in the 'to'
   *  domain). */
  public CategoricalWrappedVec adaptTo( String[] domain ) {
<<<<<<< HEAD
    return new CategoricalWrappedVec(group().addVec(),_espc,domain,this._key);
  }

  /** Transform this vector to strings.  If the
   *  vector is categorical an identity transformation vector is returned.
   *  Transformation is done by a {@link StrWrappedVec} which provides a mapping
   *  between values - without copying the underlying data.
   *  @return A new String Vec  */
  public Vec toStringVec() {
    if( !isCategorical() ) throw new IllegalArgumentException("String conversion only works on categorical columns");
    return new Categorical2StrChkTask(_domain).doAll(1,this).outputFrame().anyVec();
  }

  private class Categorical2StrChkTask extends MRTask<Categorical2StrChkTask> {
    final String[] _domain;
    Categorical2StrChkTask(String[] domain) { _domain=domain; }
    @Override public void map(Chunk c, NewChunk nc) {
      for(int i=0;i<c._len;++i)
        nc.addStr(_domain == null ? "" + c.at8(i) : _domain[(int) c.at8(i)]);
    }
  }

  /** Convert entire Vec to an array of doubles, loading all of the data into a
   *  single large array.  Naturally this can easily run out of memory and throw
   *  an OOM; also due to JVM limitations often limited to 800M entries. */
  public double[] toDoubleArray( ) {
    if( (int)length() != length() )
      throw new IllegalArgumentException("Vec length is larger than int");
    final double[] ds = MemoryManager.malloc8d((int)length());
    new MRTask() {
      @Override public void map( Chunk cs ) {
        for( int i=0; i<cs._len; i++ ) ds[i+(int)cs._start] = cs.atd(i);
      }
    }.doAll(this);
    return ds;
  }

  /** Convert entire Vec to an array of bytes, loading all of the data into a
   *  single large array.  Naturally this can easily run out of memory and throw
   *  an OOM; also due to JVM limitations often limited to 800M entries. */
  public byte[] toByteArray( ) {
    if( (int)length() != length() )
      throw new IllegalArgumentException("Vec length is larger than int");
    if( min() < Byte.MIN_VALUE || max() > Byte.MAX_VALUE || !isInt() )
      throw new IllegalArgumentException("Vec elements do not fit in a byte");
    if( naCnt() > 0 )
      throw new IllegalArgumentException("Byte array does not support missing values");
    final byte[] bs = MemoryManager.malloc1((int)length());
    new MRTask() {
      @Override public void map( Chunk cs ) {
        for( int i=0; i<cs._len; i++ ) bs[i+(int)cs._start] = (byte)cs.at8(i);
      }
    }.doAll(this);
    return bs;
  }

  /** Collect numeric domain of given vector
   *  A map-reduce task to collect up the unique values of an integer vector
   *  and returned as the domain for the vector.
   * */
  public static class CollectDomain extends MRTask<CollectDomain> {
    transient NonBlockingHashMapLong<String> _uniques;
    @Override protected void setupLocal() { _uniques = new NonBlockingHashMapLong<>(); }
    @Override public void map(Chunk ys) {
      for( int row=0; row< ys._len; row++ )
        if( !ys.isNA(row) )
          _uniques.put(ys.at8(row), "");
    }

    @Override public void reduce(CollectDomain mrt) {
      if( _uniques != mrt._uniques ) _uniques.putAll(mrt._uniques);
    }

    @Override public AutoBuffer write_impl( AutoBuffer ab ) {
      return ab.putA8(_uniques==null ? null : _uniques.keySetLong());
    }

    @Override public CollectDomain read_impl( AutoBuffer ab ) {
      assert _uniques == null || _uniques.size()==0;
      long ls[] = ab.getA8();
      _uniques = new NonBlockingHashMapLong<>();
      if( ls != null ) for( long l : ls ) _uniques.put(l, "");
      return this;
    }
    @Override public void copyOver(CollectDomain that) {
      _uniques = that._uniques;
    }

    /** Returns exact numeric domain of given vector computed by this task.
     * The domain is always sorted. Hence:
     *    domain()[0] - minimal domain value
     *    domain()[domain().length-1] - maximal domain value
     */
    public long[] domain() {
      long[] dom = _uniques.keySetLong();
      Arrays.sort(dom);
      return dom;
    }
  }

  // >11x faster than CollectDomain
  /** (Optimized for positive ints) Collect numeric domain of given vector
   *  A map-reduce task to collect up the unique values of an integer vector
   *  and returned as the domain for the vector.
   * */
  public static class CollectDomainFast extends MRTask<CollectDomainFast> {
    private final int _s;
    private boolean[] _u;
    private long[] _d;
    public CollectDomainFast(int s) { _s=s; }
    @Override protected void setupLocal() { _u=MemoryManager.mallocZ(_s+1); }
    @Override public void map(Chunk ys) {
      for( int row=0; row< ys._len; row++ )
        if( !ys.isNA(row) )
          _u[(int)ys.at8(row)]=true;
    }
    @Override public void reduce(CollectDomainFast mrt) { if( _u != mrt._u ) ArrayUtils.or(_u, mrt._u);}
    @Override protected void postGlobal() {
      int c=0;
      for (boolean b : _u) if(b) c++;
      _d=MemoryManager.malloc8(c);
      int id=0;
      for (int i = 0; i < _u.length;++i)
        if (_u[i])
          _d[id++]=i;
      Arrays.sort(_d);
    }

    /** Returns exact numeric domain of given vector computed by this task.
     * The domain is always sorted. Hence:
     *    domain()[0] - minimal domain value
     *    domain()[domain().length-1] - maximal domain value
     */
    public long[] domain() { return _d; }
=======
    return new CategoricalWrappedVec(group().addVec(),_rowLayout,domain,this._key);
>>>>>>> 4f96ee57
  }

  /** Class representing the group of vectors.
   *
   *  Vectors from the same group have same distribution of chunks among nodes.
   *  Each vector is member of exactly one group.  Default group of one vector
   *  is created for each vector.  Group of each vector can be retrieved by
   *  calling group() method;
   *  
   *  The expected mode of operation is that user wants to add new vectors
   *  matching the source.  E.g. parse creates several vectors (one for each
   *  column) which are all colocated and are colocated with the original
   *  bytevector.
   *  
   *  To do this, user should first ask for the set of keys for the new vectors
   *  by calling addVecs method on the target group.
   *  
   *  Vectors in the group will have the same keys except for the prefix which
   *  specifies index of the vector inside the group.  The only information the
   *  group object carries is its own key and the number of vectors it
   *  contains (deleted vectors still count).
   *  
   *  Because vectors (and chunks) share the same key-pattern with the group,
   *  default group with only one vector does not have to be actually created,
   *  it is implicit.
   *  
   *  @author tomasnykodym
   */
  public static class VectorGroup extends Keyed<VectorGroup> {
    /** The common shared vector group for very short vectors */
    public static final VectorGroup VG_LEN1 = new VectorGroup();
    // The number of Vec keys handed out by the this VectorGroup already.
    // Updated by overwriting in a TAtomic.
    final int _len;

    // New empty VectorGroup (no Vecs handed out)
    public VectorGroup() { super(init_key()); _len = 0; }
    static private Key init_key() { 
      byte[] bits = new byte[26];
      bits[0] = Key.GRP;
      bits[1] = -1;
      UnsafeUtils.set4(bits, 2, -1);
      UnsafeUtils.set4(bits, 6, -1);
      UUID uu = UUID.randomUUID();
      UnsafeUtils.set8(bits,10,uu.getLeastSignificantBits());
      UnsafeUtils.set8(bits,18,uu. getMostSignificantBits());
      return Key.make(bits);
    }

    // Clone an old vector group, setting a new len
    private VectorGroup(Key key, int newlen) { super(key); _len = newlen; }

    /** Returns Vec Key from Vec id#.  Does NOT allocate a Key id#
     *  @return Vec Key from Vec id# */
    public Key<Vec> vecKey(int vecId) {
      byte [] bits = _key._kb.clone();
      bits[0] = Key.VEC;
      UnsafeUtils.set4(bits,2,vecId);
      return Key.make(bits);
    }

    /** Task to atomically add vectors into existing group.
     *  @author tomasnykodym   */
    private final static class AddVecs2GroupTsk extends TAtomic<VectorGroup> {
      final Key _key;
      int _n;          // INPUT: Keys to allocate; OUTPUT: start of run of keys
      private AddVecs2GroupTsk(Key key, int n){_key = key; _n = n;}
      @Override protected VectorGroup atomic(VectorGroup old) {
        int n = _n;             // how many
        // If the old group is missing, assume it is the default group-of-self
        // (having 1 ID already allocated for self), not a new group with
        // zero prior vectors.
        _n = old==null ? 1 : old._len; // start of allocated key run
        return new VectorGroup(_key, n+_n);
      }
    }

    /** Reserve a range of keys and return index of first new available key
     *  @return Vec id# of a range of Vec keys in this group */
    public int reserveKeys(final int n) {
      AddVecs2GroupTsk tsk = new AddVecs2GroupTsk(_key, n);
      tsk.invoke(_key);
      return tsk._n;
    }

    /** Gets the next n keys of this group.
     *  @param n number of keys to make
     *  @return arrays of unique keys belonging to this group.  */
    public Key<Vec>[] addVecs(final int n) {
      int nn = reserveKeys(n);
      Key<Vec>[] res = (Key<Vec>[])new Key[n];
      for( int i = 0; i < n; ++i )
        res[i] = vecKey(i + nn);
      return res;
    }
    /** Shortcut for {@code addVecs(1)}.
     *  @see #addVecs(int)
     *  @return a new Vec Key in this group   */
    public Key<Vec> addVec() { return addVecs(1)[0]; }

    // -------------------------------------------------
    static boolean sameGroup(Vec v1, Vec v2) {
      byte[] bits1 = v1._key._kb;
      byte[] bits2 = v2._key._kb;
      if( bits1.length != bits2.length )
        return false;
      int res  = 0;
      for( int i = KEY_PREFIX_LEN; i < bits1.length; i++ )
        res |= bits1[i] ^ bits2[i];
      return res == 0;
    }

    /** Pretty print the VectorGroup
     *  @return String representation of a VectorGroup */
    @Override public String toString() {
      return "VecGrp "+_key.toString()+", next free="+_len;
    }
    // Return current VectorGroup index; used for tests
    public int len() { return _len; }

    /** True if two VectorGroups are equal 
     *  @return True if two VectorGroups are equal */
    @Override public boolean equals( Object o ) {
      return o instanceof VectorGroup && ((VectorGroup)o)._key.equals(_key);
    }
    /** VectorGroups's hashcode
     *  @return VectorGroups's hashcode */
    @Override public int hashCode() { return _key.hashCode(); }
    @Override protected long checksum_impl() { throw H2O.fail(); }
    // Fail to remove a VectorGroup unless you also remove all related Vecs,
    // Chunks, Rollups (and any Frame that uses them), etc.
    @Override protected Futures remove_impl( Futures fs ) { throw H2O.fail(); }
    /** Write out K/V pairs */
    @Override protected AutoBuffer writeAll_impl(AutoBuffer ab) { throw H2O.fail(); }
    @Override protected Keyed readAll_impl(AutoBuffer ab, Futures fs) { throw H2O.unimpl(); }
  }

  // ---------------------------------------
  // Unify ESPC arrays on the local node as much as possible.  This is a
  // similar problem to what TypeMap solves: sometimes I have a rowLayout index
  // and want the matching ESPC array, and sometimes I have the ESPC array and
  // want an index.  The operation is frequent and must be cached locally, but
  // must be globally consistent.  Hence a "miss" in the local cache means we
  // need to fetch from global state, and sometimes update the global state
  // before fetching.

  public static class ESPC extends Keyed<ESPC> {
    static private NonBlockingHashMap<Key,ESPC> ESPCS = new NonBlockingHashMap<>();

    // Array of Row Layouts (Element Start Per Chunk) ever seen by this
    // VectorGroup.  Shared here, amongst all Vecs using the same row layout
    // (instead of each of 1000's of Vecs having a copy, each of which is
    // nChunks long - could be millions).
    //
    // Element-start per chunk.  Always zero for chunk 0.  One more entry than
    // chunks, so the last entry is the total number of rows.
    public final long[][] _espcs;

    private ESPC(Key key, long[][] espcs) { super(key); _espcs = espcs;}
    // Fetch from the local cache
    private static ESPC getLocal( Key kespc ) {
      ESPC local = ESPCS.get(kespc);
      if( local != null ) return local;
      ESPCS.putIfAbsent(kespc,new ESPC(kespc,new long[0][])); // Racey, not sure if new or old is returned
      return ESPCS.get(kespc);
    }

    // Fetch from remote, and unify as needed
    private static ESPC getRemote( ESPC local, Key kespc ) {
      final ESPC remote = DKV.getGet(kespc);
      if( remote == null || remote == local ) return local; // No change

      // Something New?  If so, we need to unify the sharable arrays with a
      // "smashing merge".  Every time a remote instance of a ESPC is updated
      // (to add new ESPC layouts), and it is pulled locally, the new copy
      // brings with it a complete copy of all ESPC arrays - most of which
      // already exist locally in the old ESPC instance.  Since these arrays
      // are immutable and monotonically growing, it's safe (and much more
      // efficient!) to make the new copy use the old copies arrays where
      // possible.
      long[][] local_espcs = local ._espcs;
      long[][] remote_espcs= remote._espcs;
      // Spin attempting to move the larger remote value into the local cache
      while( true ) {
        // Is the remote stale, and the local value already larger?  Can happen
        // if the local is racily updated by another thread, after this thread
        // reads the remote value (which then gets invalidated, and updated to
        // a new larger value).
        if( local_espcs.length >= remote_espcs.length ) return local;
        // Use my (local, older, more heavily shared) ESPCs where possible.
        // I.e., the standard remote read will create new copies of all ESPC
        // arrays, but the *local* copies are heavily shared.  All copies are
        // equal, but using the same shared copies cuts down on copies.
        System.arraycopy(local._espcs, 0, remote._espcs, 0, local._espcs.length);
        // Here 'remote' is larger than 'local' (but with a shared common prefix).
        // Attempt to update local cache with the larger value
        ESPC res = ESPCS.putIfMatch(kespc,remote,local);  // Update local copy with larger
        // if res==local, then update succeeded, table has 'remote' (the larger object).
        if( res == local ) return remote;
        // if res!=local, then update failed, and returned 'res' is probably
        // larger than either remote or local
        local = res;
        local_espcs = res._espcs;
        assert remote_espcs== remote._espcs; // unchanging final field
      }
    }

    /** Get the ESPC for a Vec.  Called once per new construction or read_impl.  */
    public static long[] espc( Vec v ) {
      final int r = v._rowLayout;
      if( r == -1 ) return null; // Never was any row layout
      // Check the local cache
      final Key kespc = espcKey(v._key);
      ESPC local = getLocal(kespc);
      if( r < local._espcs.length ) return local._espcs[r];
      // Now try to refresh the local cache from the remote cache
      final ESPC remote = getRemote( local, kespc);
      if( r < remote._espcs.length ) return remote._espcs[r];
      throw H2O.fail("Vec "+v._key+" asked for layout "+r+", but only "+remote._espcs.length+" layouts defined");
    }

    // Check for a prior matching ESPC
    private static int find_espc( long[] espc, long[][] espcs ) {
      // Check for a local pointer-hit first:
      for( int i=0; i<espcs.length; i++ ) if( espc==espcs[i] ) return i;
      // Check for a local deep equals next:
      for( int i=0; i<espcs.length; i++ )
        if( espc.length==espcs[i].length && Arrays.equals(espc,espcs[i]) ) 
          return i;
      return -1;                // No match
    }

    /** Get the shared ESPC index for this layout.  Will return an old layout
     *  if one matches, otherwise will atomically update the ESPC to set
     *  a new layout.  The expectation is that new layouts are rare: once per
     *  parse, and perhaps from filtering MRTasks, or data-shuffling.  */
    public static int rowLayout( Key key, final long[] espc ) {
      Key kespc = espcKey(key);
      ESPC local = getLocal(kespc);
      int idx = find_espc(espc,local._espcs);
      if( idx != -1 ) return idx;

      // See if the ESPC is in the LOCAL DKV - if not it might have been
      // invalidated, and a refetch might get a new larger ESPC with the
      // desired layout.
      if( !H2O.containsKey(kespc) ) {
        local = getRemote(local,kespc);      // Fetch remote, merge as needed
        idx = find_espc(espc, local._espcs); // Retry
        if( idx != -1 ) return idx;
      }
      
      // Send the ESPC over to the ESPC master, and request it get
      // inserted.
      new TAtomic<ESPC>() {
        @Override public ESPC atomic( ESPC old ) {
          if( old == null ) return new ESPC(_key,new long[][]{espc});
          long[][] espcs = old._espcs;
          int idx = find_espc(espc,espcs);
          if( idx != -1 ) return null; // Abort transaction, idx exists; client needs to refresh
          int len = espcs.length;
          espcs = Arrays.copyOf(espcs,len+1);
          espcs[len] = espc;    // Insert into array
          return new ESPC(_key,espcs);
        }
      }.invoke(kespc);
      // Refetch from master, try again
      ESPC reloaded = getRemote(local,kespc); // Fetch remote, merge as needed
      idx = find_espc(espc,reloaded._espcs);  // Retry
      assert idx != -1;                       // Must work now (or else the install failed!)
      return idx;
    }
    public static void clear() { ESPCS.clear(); }
    @Override protected long checksum_impl() { throw H2O.fail(); }
  }
}<|MERGE_RESOLUTION|>--- conflicted
+++ resolved
@@ -1,14 +1,8 @@
 package water.fvec;
 
 import water.*;
-<<<<<<< HEAD
-import water.nbhm.NonBlockingHashMapLong;
-import water.parser.BufferedString;
-import water.parser.Categorical;
-=======
 import water.nbhm.NonBlockingHashMap;
 import water.parser.BufferedString;
->>>>>>> 4f96ee57
 import water.util.*;
 
 import java.util.Arrays;
@@ -160,15 +154,6 @@
  * @author Cliff Click
  */
 public class Vec extends Keyed<Vec> {
-<<<<<<< HEAD
-  /** Element-start per chunk.  Always zero for chunk 0.  One more entry than
-   *  chunks, so the last entry is the total number of rows.  This field is
-   *  dead/ignored in subclasses that are guaranteed to have fixed-sized chunks
-   *  such as file-backed Vecs. */
-  final public long[] _espc;
-
-  private String [] _domain;
-=======
   // Vec internal type: one of T_BAD, T_UUID, T_STR, T_NUM, T_CAT, T_TIME
   byte _type;                   // Vec Type
 
@@ -190,7 +175,6 @@
   // - lest a Vec.set changes the rollups and we return a stale copy.
   transient private Key _rollupStatsKey;
 
->>>>>>> 4f96ee57
   /** Returns the categorical toString mapping array, or null if not an categorical column.
    *  Not a defensive clone (to expensive to clone; coding error to change the
    *  contents).
@@ -217,13 +201,8 @@
 
   public static final boolean DO_HISTOGRAMS = true;
 
-<<<<<<< HEAD
-  /** True if this is an categorical column.  All categorical columns are also {@link #isInt}, but
-   *  not vice-versa.
-=======
   /** True if this is an categorical column.  All categorical columns are also
    *  {@link #isInt}, but not vice-versa.
->>>>>>> 4f96ee57
    *  @return true if this is an categorical column.  */
   public final boolean isCategorical() {
     assert (_type==T_CAT && _domain!=null) || (_type!=T_CAT && _domain==null);
@@ -246,43 +225,22 @@
    *  not vice-versa.
    *  @return true if this is a time column.  */
   public final boolean isTime   (){ return _type==T_TIME; }
-<<<<<<< HEAD
-//  final byte timeMode(){ assert isTime(); return (byte)(_type-T_TIME); }
-  /** Time formatting string.
-   *  @return Time formatting string
-   */
-//  public final String timeParse(){ return ParseTime.TIME_PARSE[timeMode()]; }
-
-=======
->>>>>>> 4f96ee57
 
   /** Build a numeric-type Vec; the caller understands Chunk layout (via the
    *  {@code espc} array).
    */
-<<<<<<< HEAD
-  public Vec( Key<Vec> key, long espc[]) { this(key, espc, null, T_NUM); }
-=======
   public Vec( Key<Vec> key, int rowLayout) { this(key, rowLayout, null, T_NUM); }
->>>>>>> 4f96ee57
 
   /** Build a numeric-type or categorical-type Vec; the caller understands Chunk
    *  layout (via the {@code espc} array); categorical Vecs need to pass the
    *  domain.
    */
-<<<<<<< HEAD
-  Vec( Key<Vec> key, long espc[], String[] domain) { this(key,espc,domain, (domain==null?T_NUM:T_CAT)); }
-=======
   Vec( Key<Vec> key, int rowLayout, String[] domain) { this(key,rowLayout,domain, (domain==null?T_NUM:T_CAT)); }
->>>>>>> 4f96ee57
 
   /** Main default constructor; the caller understands Chunk layout (via the
    *  {@code espc} array), plus categorical/factor the {@code domain} (or null for
    *  non-categoricals), and the Vec type. */
-<<<<<<< HEAD
-  public Vec( Key<Vec> key, long espc[], String[] domain, byte type ) {
-=======
   public Vec( Key<Vec> key, int rowLayout, String[] domain, byte type ) {
->>>>>>> 4f96ee57
     super(key);
     assert key._kb[0]==Key.VEC;
     assert domain==null || type==T_CAT;
@@ -339,11 +297,7 @@
   }
 
   private void setMeta( byte type, String[] domain) {
-<<<<<<< HEAD
-    assert (type==T_CAT && domain!=null) || (type!=T_CAT && domain==null);
-=======
     if( domain==null && type==T_CAT ) type = T_NUM; // Until you have some strings, you are just a numeric column
->>>>>>> 4f96ee57
     _domain = domain;
     _type = type;
   }
@@ -430,11 +384,7 @@
    *  initialized to zero, with the given categorical domain.
    *  @return A new vector with the same size and data layout as the current
    *  one, and initialized to zero, with the given categorical domain. */
-<<<<<<< HEAD
-  public Vec makeZero(String[] domain) { return makeCon(0, domain, group(), _espc); }
-=======
   public Vec makeZero(String[] domain) { return makeCon(0, domain, group(), _rowLayout); }
->>>>>>> 4f96ee57
 
   /** A new vector which is a copy of {@code this} one.
    *  @return a copy of the vector.  */
@@ -485,8 +435,6 @@
       nc.addNum(d);
     nc.close(fs);
     DKV.put(v._key, v, fs);
-<<<<<<< HEAD
-=======
     fs.blockForPending();
     return v;
   }
@@ -502,7 +450,6 @@
     }
     nc.close(fs);
     DKV.put(v._key, v, fs);
->>>>>>> 4f96ee57
     fs.blockForPending();
     return v;
   }
@@ -1172,259 +1119,16 @@
    * @return a copy of vec which shared the same {@link VectorGroup} with this vector
    */
   public Vec align(final Vec vec) {
-<<<<<<< HEAD
-    assert ! this.group().equals(vec.group()) : "Vector align expects a vector from different vector group";
-    assert this.length() == vec.length() : "Trying to align vectors with different length!";
-    Vec avec = makeZero(); // aligned vector
-    new MRTask() {
-      @Override public void map(Chunk c0) {
-        long srow = c0._start;
-        for (int r = 0; r < c0._len; r++) c0.set(r, vec.at(srow + r));
-      }
-    }.doAll(avec);
-    avec._domain = vec._domain;
-    return avec;
-  }
-
-  /** Transform this vector to categorical.  If the vector is integer vector then its
-   *  domain is collected and transformed to corresponding strings.  If the
-   *  vector is categorical an identity transformation vector is returned.
-   *  Transformation is done by a {@link CategoricalWrappedVec} which provides a mapping
-   *  between values - without copying the underlying data.
-   *  @return A new categorical Vec  */
-//  public CategoricalWrappedVec toCategorical() {
-//    if( isCategorical() ) return adaptTo(domain()); // Use existing domain directly
-//    if( !isInt() ) throw new IllegalArgumentException("Categorical conversion only works on integer columns");
-//    int min = (int) min(), max = (int) max();
-//    // try to do the fast domain collection
-//    long domain[] = (min >=0 && max < Integer.MAX_VALUE-4) ? new CollectDomainFast(max).doAll(this).domain() : new CollectDomain().doAll(this).domain();
-//    if( domain.length > Categorical.MAX_CATEGORICAL_SIZE )
-//      throw new IllegalArgumentException("Column domain is too large to be represented as an categorical: " + domain.length + " > " + Categorical.MAX_CATEGORICAL_SIZE);
-//    return adaptTo(ArrayUtils.toString(domain));
-//  }
-
-  /** Create a new Vec (as opposed to wrapping it) that is the categorical'ified version of the original.
-   *  The original Vec is not mutated.  */
-  public Vec toCategorical() {
-    if( isCategorical() ) return makeCopy(domain());
-    if( !isInt() ) throw new IllegalArgumentException("Categorical conversion only works on integer columns");
-    int min = (int) min(), max = (int) max();
-    // try to do the fast domain collection
-    long dom[] = (min >= 0 && max < Integer.MAX_VALUE - 4) ? new CollectDomainFast(max).doAll(this).domain() : new CollectDomain().doAll(this).domain();
-    if (dom.length > Categorical.MAX_CATEGORICAL_COUNT)
-      throw new IllegalArgumentException("Column domain is too large to be represented as an categorical: " + dom.length + " > " + Categorical.MAX_CATEGORICAL_COUNT);
-    return copyOver(dom);
-  }
-
-  /** Create a new Vec (as opposed to wrapping it) that is the Numeric'd version of the original.
-   *  The original Vec is not mutated.  */
-  public Vec toNumeric() { return makeCopy(null, T_NUM); }
-
-  private Vec copyOver(long[] domain) {
-    String[][] dom = new String[1][];
-    dom[0]=domain==null?null:ArrayUtils.toString(domain);
-    return new CPTask(domain).doAll(1,this).outputFrame(null,dom).anyVec();
-  }
-
-  private static class CPTask extends MRTask<CPTask> {
-    private final long[] _domain;
-    CPTask(long[] domain) { _domain = domain;}
-    @Override public void map(Chunk c, NewChunk nc) {
-      for(int i=0;i<c._len;++i) {
-        if( c.isNA(i) ) { nc.addNA(); continue; }
-        if( _domain == null )
-          nc.addNum(c.at8(i));
-        else {
-          long num = Arrays.binarySearch(_domain,c.at8(i));  // ~24 hits in worst case for 10M levels
-          if( num < 0 )
-            throw new IllegalArgumentException("Could not find the categorical value!");
-          nc.addNum(num);
-        }
-      }
-    }
-  }
-
-  /** Transform an categorical Vec to a Int Vec. If the domain of the Vec is stringified ints, then
-   * it will use those ints. Otherwise, it will use the raw domain mapping.
-   * If the domain is stringified ints, then all of the domain must be able to be parsed as
-   * an int. If it cannot be parsed as such, a NumberFormatException will be caught and
-   * rethrown as an IllegalArgumentException that declares the illegal domain value.
-   * Otherwise, the this pointer is copied to a new Vec whose domain is null.
-   * @return A new Vec
-   */
-  public Vec toInt() {
-    if( isInt() && _domain==null ) return copyOver(null);
-    if( !isCategorical() ) throw new IllegalArgumentException("toInt conversion only works on categorical and Int vecs");
-    // check if the 1st lvl of the domain can be parsed as int
-    boolean useDomain=false;
-    Vec newVec = copyOver(null);
-    try {
-      Integer.parseInt(this._domain[0]);
-      useDomain=true;
-    } catch (NumberFormatException e) {
-      // makeCopy and return...
-    }
-    if( useDomain ) {
-      new MRTask() {
-        @Override public void map(Chunk c) {
-          for (int i=0;i<c._len;++i)
-            if( !c.isNA(i) )
-              c.set(i, Integer.parseInt(_domain[(int)c.at8(i)]));
-        }
-      }.doAll(newVec);
-    }
-    return newVec;
-  }
-
-=======
     return new Frame(this).makeCompatible(new Frame(vec),true)[0];
   }
 
 
->>>>>>> 4f96ee57
   /** Make a Vec adapting this cal vector to the 'to' categorical Vec.  The adapted
    *  CategoricalWrappedVec has 'this' as it's masterVec, but returns results in the 'to'
    *  domain (or just past it, if 'this' has elements not appearing in the 'to'
    *  domain). */
   public CategoricalWrappedVec adaptTo( String[] domain ) {
-<<<<<<< HEAD
-    return new CategoricalWrappedVec(group().addVec(),_espc,domain,this._key);
-  }
-
-  /** Transform this vector to strings.  If the
-   *  vector is categorical an identity transformation vector is returned.
-   *  Transformation is done by a {@link StrWrappedVec} which provides a mapping
-   *  between values - without copying the underlying data.
-   *  @return A new String Vec  */
-  public Vec toStringVec() {
-    if( !isCategorical() ) throw new IllegalArgumentException("String conversion only works on categorical columns");
-    return new Categorical2StrChkTask(_domain).doAll(1,this).outputFrame().anyVec();
-  }
-
-  private class Categorical2StrChkTask extends MRTask<Categorical2StrChkTask> {
-    final String[] _domain;
-    Categorical2StrChkTask(String[] domain) { _domain=domain; }
-    @Override public void map(Chunk c, NewChunk nc) {
-      for(int i=0;i<c._len;++i)
-        nc.addStr(_domain == null ? "" + c.at8(i) : _domain[(int) c.at8(i)]);
-    }
-  }
-
-  /** Convert entire Vec to an array of doubles, loading all of the data into a
-   *  single large array.  Naturally this can easily run out of memory and throw
-   *  an OOM; also due to JVM limitations often limited to 800M entries. */
-  public double[] toDoubleArray( ) {
-    if( (int)length() != length() )
-      throw new IllegalArgumentException("Vec length is larger than int");
-    final double[] ds = MemoryManager.malloc8d((int)length());
-    new MRTask() {
-      @Override public void map( Chunk cs ) {
-        for( int i=0; i<cs._len; i++ ) ds[i+(int)cs._start] = cs.atd(i);
-      }
-    }.doAll(this);
-    return ds;
-  }
-
-  /** Convert entire Vec to an array of bytes, loading all of the data into a
-   *  single large array.  Naturally this can easily run out of memory and throw
-   *  an OOM; also due to JVM limitations often limited to 800M entries. */
-  public byte[] toByteArray( ) {
-    if( (int)length() != length() )
-      throw new IllegalArgumentException("Vec length is larger than int");
-    if( min() < Byte.MIN_VALUE || max() > Byte.MAX_VALUE || !isInt() )
-      throw new IllegalArgumentException("Vec elements do not fit in a byte");
-    if( naCnt() > 0 )
-      throw new IllegalArgumentException("Byte array does not support missing values");
-    final byte[] bs = MemoryManager.malloc1((int)length());
-    new MRTask() {
-      @Override public void map( Chunk cs ) {
-        for( int i=0; i<cs._len; i++ ) bs[i+(int)cs._start] = (byte)cs.at8(i);
-      }
-    }.doAll(this);
-    return bs;
-  }
-
-  /** Collect numeric domain of given vector
-   *  A map-reduce task to collect up the unique values of an integer vector
-   *  and returned as the domain for the vector.
-   * */
-  public static class CollectDomain extends MRTask<CollectDomain> {
-    transient NonBlockingHashMapLong<String> _uniques;
-    @Override protected void setupLocal() { _uniques = new NonBlockingHashMapLong<>(); }
-    @Override public void map(Chunk ys) {
-      for( int row=0; row< ys._len; row++ )
-        if( !ys.isNA(row) )
-          _uniques.put(ys.at8(row), "");
-    }
-
-    @Override public void reduce(CollectDomain mrt) {
-      if( _uniques != mrt._uniques ) _uniques.putAll(mrt._uniques);
-    }
-
-    @Override public AutoBuffer write_impl( AutoBuffer ab ) {
-      return ab.putA8(_uniques==null ? null : _uniques.keySetLong());
-    }
-
-    @Override public CollectDomain read_impl( AutoBuffer ab ) {
-      assert _uniques == null || _uniques.size()==0;
-      long ls[] = ab.getA8();
-      _uniques = new NonBlockingHashMapLong<>();
-      if( ls != null ) for( long l : ls ) _uniques.put(l, "");
-      return this;
-    }
-    @Override public void copyOver(CollectDomain that) {
-      _uniques = that._uniques;
-    }
-
-    /** Returns exact numeric domain of given vector computed by this task.
-     * The domain is always sorted. Hence:
-     *    domain()[0] - minimal domain value
-     *    domain()[domain().length-1] - maximal domain value
-     */
-    public long[] domain() {
-      long[] dom = _uniques.keySetLong();
-      Arrays.sort(dom);
-      return dom;
-    }
-  }
-
-  // >11x faster than CollectDomain
-  /** (Optimized for positive ints) Collect numeric domain of given vector
-   *  A map-reduce task to collect up the unique values of an integer vector
-   *  and returned as the domain for the vector.
-   * */
-  public static class CollectDomainFast extends MRTask<CollectDomainFast> {
-    private final int _s;
-    private boolean[] _u;
-    private long[] _d;
-    public CollectDomainFast(int s) { _s=s; }
-    @Override protected void setupLocal() { _u=MemoryManager.mallocZ(_s+1); }
-    @Override public void map(Chunk ys) {
-      for( int row=0; row< ys._len; row++ )
-        if( !ys.isNA(row) )
-          _u[(int)ys.at8(row)]=true;
-    }
-    @Override public void reduce(CollectDomainFast mrt) { if( _u != mrt._u ) ArrayUtils.or(_u, mrt._u);}
-    @Override protected void postGlobal() {
-      int c=0;
-      for (boolean b : _u) if(b) c++;
-      _d=MemoryManager.malloc8(c);
-      int id=0;
-      for (int i = 0; i < _u.length;++i)
-        if (_u[i])
-          _d[id++]=i;
-      Arrays.sort(_d);
-    }
-
-    /** Returns exact numeric domain of given vector computed by this task.
-     * The domain is always sorted. Hence:
-     *    domain()[0] - minimal domain value
-     *    domain()[domain().length-1] - maximal domain value
-     */
-    public long[] domain() { return _d; }
-=======
     return new CategoricalWrappedVec(group().addVec(),_rowLayout,domain,this._key);
->>>>>>> 4f96ee57
   }
 
   /** Class representing the group of vectors.
