{
  "name": "h2o-web",
  "version": "0.0.0",
  "homepage": "https://github.com/h2oai/h2o-dev",
  "authors": [
    "Prithvi Prabhu <prithvi@0xdata.com>"
  ],
  "description": "H2O Web Client",
  "main": "index.html",
  "moduleType": [
    "globals"
  ],
  "keywords": [
    "H2O",
    "Machine Learning"
  ],
  "license": "Apache License Version 2.0",
  "private": true,
  "ignore": [
    "**/.*",
    "node_modules",
    "lib",
    "test",
    "tests"
  ],
  "dependencies": {
<<<<<<< HEAD
    "h2o-flow": "0.3.51"
=======
    "h2o-flow": "0.3.52"
>>>>>>> ac26cf2d
  },
  "devDependencies": {}
}<|MERGE_RESOLUTION|>--- conflicted
+++ resolved
@@ -24,11 +24,7 @@
     "tests"
   ],
   "dependencies": {
-<<<<<<< HEAD
-    "h2o-flow": "0.3.51"
-=======
     "h2o-flow": "0.3.52"
->>>>>>> ac26cf2d
   },
   "devDependencies": {}
 }